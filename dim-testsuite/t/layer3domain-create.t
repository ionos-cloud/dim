--- conflicted
+++ resolved
@@ -22,13 +22,10 @@
 $ ndcli create pool somepool layer3domain test
 $ ndcli delete layer3domain test
 ERROR - layer3domain test still contains pools
-<<<<<<< HEAD
 $ ndcli create layer3domain all type vrf rd 25:25
 ERROR - Name 'all' is reserved
-=======
 $ ndcli create layer3domain test2 type customtype
 $ ndcli create layer3domain test3 type customtype rd 22:22
 ERROR - Type customtype does not support attributes
 $ ndcli create layer3domain test4 type vrf
-ERROR - Type vrf requires a rd
->>>>>>> 49916a01
+ERROR - Type vrf requires a rd