import binascii
import getpass
import logging
import os.path
import re
import shlex
import sys
import textwrap
from datetime import datetime
from functools import wraps

from operator import itemgetter

from . import zoneimport
from .cliparse import Command, Option, Group, Argument, Token
from . import version

__version__ = version.VERSION

logger = logging.getLogger('ndcli')

def _readconfig(config_file):
    config = {}
    config['server'] = "https://localhost/dim"
    config['username'] = getpass.getuser()
    try:
        cfg = open(config_file)
        for line in cfg:
            if '=' in line:
                key, value = line.split('=', 1)
                config[key.strip()] = value.strip()
    except Exception as e:
        logger.debug('Configuration file cannot be read: %s' % e)
    return config

config = _readconfig(os.path.expanduser('~/.ndclirc'))

# get_layer3domain returns from_args or the layer3domain from ndclirc.
def get_layer3domain(from_args):
    if from_args is None:
        return config['layer3domain']
    return from_args

def dim_client(args):
    from dimclient import DimClient
    server_url = args.server or config['server']
    logger.debug("Dim server URL: %s" % server_url)
    return DimClient(server_url, cookie_file=os.path.expanduser('~/.ndcli.cookie'), cookie_umask=0o077)


def email2fqdn(string):
    try:
        name, host = string.split('@')
        return '%s.%s.' % (name.replace('.', '\\.'), host)
    except:
        raise Exception('Invalid email address: %s' % string)


def is_reverse_zone(zone):
    return zone.endswith('in-addr.arpa') or zone.endswith('ip6.arpa')


def generate_salt():
    return binascii.hexlify(os.urandom(8))


def completion_callback(func):
    @wraps(func)
    def wrapper(token, parser):
        try:
            return func(token, parser)
        except:
            # logger.warning('error completing "%s"' % token, exc_info=True)
            return []
    return wrapper


@completion_callback
def complete_poolname(token, parser):
    pools = dim_client(parser.values).ippool_list(pool=token + '*', include_subnets=False)
    return [p['name'] for p in pools]


@completion_callback
def complete_allocate_poolname(token, parser):
    pools = dim_client(parser.values).ippool_list(pool=token + '*', include_subnets=False, can_allocate=True)
    return [p['name'] for p in pools]


@completion_callback
def complete_subnet(token, parser):
    subnets = dim_client(parser.values).ippool_get_subnets(parser.values['poolname'], include_usage=False)
    return [p['subnet'] for p in subnets if p['subnet'].startswith(token)]


@completion_callback
def complete_delegation(token, parser):
    delegations = dim_client(parser.values).ippool_get_delegations(parser.values['poolname'], include_usage=False)
    return [p['delegation'] for p in delegations if p['delegation'].startswith(token)]


@completion_callback
def complete_zone(token, parser):
    zones = dim_client(parser.values).zone_list(pattern=token + '*', profile=False)
    return [p['name'] for p in zones]


@completion_callback
def complete_zone_keys(token, parser):
    return [k['label'] for k in dim_client(parser.values).zone_list_keys(parser.values['zonename'])]


@completion_callback
def complete_zoneprofile(token, parser):
    zones = dim_client(parser.values).zone_list(pattern=token + '*', profile=True)
    return [p['name'] for p in zones]


def complete_view(zone_arg):
    @completion_callback
    def _complete_view(token, parser):
        zone_name = parser.values[zone_arg]
        if zone_name is None:
            return []
        if not zone_name.endswith('.'):
            zone_name += '.'
        views = dim_client(parser.values).name_list_views(zone_name)
        return [p['name'] for p in views]
    return _complete_view


@completion_callback
def complete_output(token, parser):
    outputs = dim_client(parser.values).output_list()
    return [p['name'] for p in outputs]


@completion_callback
def complete_group(token, parser):
    groups = dim_client(parser.values).group_list()
    return [p for p in groups]


@completion_callback
def complete_zone_group(token, parser):
    zone_groups = dim_client(parser.values).zone_group_list()
    return [p['name'] for p in zone_groups]


@completion_callback
def complete_department(token, parser):
    return [d['name']
            for d in dim_client(parser.values).department_list()]


@completion_callback
def complete_username(token, parser):
    return [u['name'] for u in dim_client(parser.values).user_list()]


@completion_callback
def complete_username_from_group(token, parser):
    return dim_client(parser.values).group_get_users(parser.values['group'])


@completion_callback
def complete_registrar_account(token, parser):
    return [r['name'] for r in dim_client(parser.values).registrar_account_list()]


@completion_callback
def complete_layer3domain(token, parser):
    return [r['name'] for r in dim_client(parser.values).layer3domain_list()]


@completion_callback
def complete_rr_type(token, parser):
    rrs = dim_client(parser.values).rr_list(pattern=parser.values['name'], zone=parser.values.get('zonename'))
    return [t.lower() for t in set([r['type'] for r in rrs]) - set(['SOA'])]


@completion_callback
def complete_rr_value(token, parser):
    # Hack for delete rr
    if parser.values['type'].lower() == 'view':
        return []
    rrs = dim_client(parser.values).rr_list(pattern=parser.values['name'], type=parser.values['type'],
                                            zone=parser.values.get('zonename'))
    return [r['value'] for r in rrs]


query_description = '''If no query parameter is given, all the pools are selected. Otherwise, the
parameter is tested to determine its type in the following order:

* VLAN_ID: positive integer >=2 and <=4094
* CIDR: address/prefix
* POOL: any string. You may use '*' for matching multiple characters and '?' for
  matching single characters.'''
full_option = Option('F', 'full', help='print IPv6 addresses in full')
script_option = Option('H', 'script', help='scripting mode output (no headers, tab between fields)')
dryrun_option = Option('n', 'dryrun', help="don't commit changes to the database")
attributes_arg = Argument('attributes', metavar='NAME:VALUE', nargs='*')
attr_names_arg = Argument('attr_names', metavar='ATTR_NAME', nargs='*')
dns_field_value_group = Group(Argument('fields',
                                       choices='primary|mail|serial|refresh|retry|expire|minimum|ttl'.split('|'),
                                       action='append_unique'),
                              Argument('values', metavar='VALUE', action='append'),
                              nargs='*')
overlap_option = Option(None, 'allow-overlap',
                        help="allow overlapping with other IP blocks in other layer3domains in whitelisted IP spaces")

complete_view_from_name = complete_view('name')
complete_view_from_zone = complete_view('zonename')
rr_view_group = Group(Token('view'),
                      Argument('view', action='append_unique', nargs='*', completions=complete_view_from_name,
                               stop_at='layer3domain'), nargs='?')
zoneview_group = Group(Token('view'), Argument('view', action='append_unique', nargs='*', completions=complete_view_from_zone), nargs='?')
rr_single_view_group = Group(Token('view'), Argument('view', completions=complete_view_from_name), nargs='?')
zone_single_view_group = Group(Token('view'), Argument('view', completions=complete_view_from_zone), nargs='?')
rr_comment_option = Option('c', 'comment', help='rr comment', action='store')
rr_ttl_option = Option('t', 'ttl', help='rr ttl', action='store')
zoneprofile_arg = Argument('profilename', completions=complete_zoneprofile)
output_arg = Argument('output', completions=complete_output)
zone_group_arg = Argument('zonegroup', completions=complete_zone_group)
group_arg = Argument('group', completions=complete_group, metavar='USERGROUP')
zone_arg = Argument('zonename', completions=complete_zone)
user_arg = Argument('user', completions=complete_username)
layer3domain_arg = Argument('layer3domain', completions=complete_layer3domain)
layer3domain_group = Group(Token('layer3domain'), layer3domain_arg, nargs='?')
registrar_account_arg = Argument('registrar_account', completions=complete_registrar_account,
                                 metavar='REGISTRAR_ACCOUNT')


cmd = Command('ndcli',
              Option('D', 'detailed', help='detailed return codes'),
              Option('q', 'quiet',    help="don't print WARNING or INFO messages"),
              Option('w', 'warnings', help="don't print INFO messages"),
              Option('d', 'debug',    help='also print DEBUG messages'),
              Option('s', 'server',   help='Dim server URL', action='store'),
              Option('u', 'username', help='Dim username', action='store'),
              Option('p', 'password', help='Dim password', action='store'),
              Option('h', 'help',     help='display usage information'),
              Option('V', 'version',  help='print version and exit'),

              Command('create',
                      dryrun_option,
                      Command('rr',
                              Argument('name'),
                              Group(Token('ttl'), Argument('ttl'), nargs='?')),
                      Command('output',
                              Argument('name'),
                              Token('plugin')),
                      ),
              Command('list',
                      Command('user',
                              Argument('user'),
                              default_subcommand='rights'),
                      Command('user-group',
                              group_arg),
                      Command('pool',
                              Argument('poolname', completions=complete_poolname),
                              script_option,
                              full_option,
                              default_subcommand='subnets'),
                      Command('zone',
                              zone_arg,
                              Group(Token('view'), Argument('view', completions=complete_view_from_zone), nargs='?'),
                              script_option,
                              default_subcommand='records'),
                      Command('zone-group',
                              zone_group_arg,
                              script_option,
                              default_subcommand='views')),
              Command('modify',
                      dryrun_option,
                      Command('container',
                              Argument('container'),
                              layer3domain_group,
                              Command('remove'),
                              Command('set'),
                              defaults=dict(block_type='container')),
                      Command('pool',
                              Argument('poolname', completions=complete_allocate_poolname),
                              Command('add'),
                              Command('free'),
                              Command('get'),
                              Command('mark'),
                              Command('remove'),
                              Command('set'),
                              Command('subnet',
                                      Argument('subnet', completions=complete_subnet),
                                      Command('set'),
                                      Command('get'),
                                      Command('remove'),
                                      defaults=dict(block_type='subnet')),
                              Command('delegation',
                                      Argument('delegation', completions=complete_delegation),
                                      Command('set'),
                                      Command('remove'),
                                      Command('get'),
                                      Command('mark'),
                                      Command('free'),
                                      defaults=dict(block_type='delegation')),
                              Command('ip',
                                      Argument('ip'),
                                      Command('set'),
                                      Command('remove'),
                                      defaults=dict(block_type='ip'))),
                      Command('zone',
                              zone_arg,
                              Command('create',
                                      Command('rr',
                                              Argument('name'),
                                              Group(Token('ttl'), Argument('ttl'), nargs='?'))),
                              Command('delete',
                                      Command('rr',
                                              Argument('name'),
                                              Option('R', 'recursive', help='recursively delete references'),
                                              Option('f', 'force',
                                                     help='delete the rr even if it has references'),
                                              Option(None, 'keep-ip-reservation',
                                                     help='keep IP reservations'),
                                              default_subcommand='any')),
                              Command('rename'),
                              Command('dnssec',
                                      Command('delete'),
                                      Command('new'))),
                      Command('zone-profile',
                              zoneprofile_arg,
                              Command('create',
                                      Command('rr',
                                              Argument('name'),
                                              Group(Token('ttl'), Argument('ttl'), nargs='?'))),
                              Command('delete',
                                      Command('rr',
                                              Argument('name')))),
                      Command('rr',
                              rr_single_view_group,
                              rr_comment_option,
                              rr_ttl_option,
                              Argument('name'),
                              default_subcommand='any'),
                      Command('user-group',
                              group_arg,
                              Command('add'),
                              Command('remove'),
                              Command('set'),
                              Command('grant'),
                              Command('revoke')),
                      Command('output',
                              output_arg),
                      Command('zone-group',
                              zone_group_arg,
                              Command('set'),
                              Command('add')),
                      Command('layer3domain',
                              layer3domain_arg,
                              Command('set')),
                      Command('registrar-account',
                              registrar_account_arg)),
              Command('import'),
              Command('rename',
                      dryrun_option),
              Command('delete',
                      dryrun_option,
                      Command('rr',
                              Argument('name'),
                              Option('R', 'recursive', help='recursively delete references'),
                              Option('f', 'force',
                                     help='delete the rr even if it has references'),
                              Option(None, 'keep-ip-reservation',
                                     help='keep IP reservations'),
                              default_subcommand='any')),
              Command('show',
                      Command('zone',
                              zone_arg,
                              default_subcommand='attrs'),
                      Command('rr',
                              Argument('name'),
                              default_subcommand='any')),
              Command('history',
                      script_option,
                      Option('L', 'limit',
                             help='max number of results (default: 10)',
                             action='store',
                             default='10'),
                      Option('b', 'begin',
                             help='begin timestamp (default: None)',
                             action='store',
                             default=None),
                      Option('e', 'end',
                             help='end timestamp (default: None)',
                             action='store',
                             default=None),
                      Command('zone',
                              zone_arg,
                              default_subcommand='any'),
                      default_subcommand='any'),
              Command('dump'))


RR_FIELDS = {
    'a':   {'arguments': [Argument('ip')],
            'create_rr_description': '''Creates an A or AAAA resource record and the corresponding reverse record.

If A/AAAA records with the same name (but with different IPs) already exist:

- with --overwrite-a, they are deleted before creating the new RR
- otherwise a round robin RR is created and a warning is printed

If the reverse zone and the forward record exist, the corresponding PTR record
is also created. If the PTR record already exists but points to a different
name:

- with --overwrite-ptr it is overwritten
- otherwise a warning is printed'''},
    'ptr': {'arguments': [Argument('ptrdname')],
            'create_rr_description': '''Creates a PTR resource record and the corresponding forward record.

If the PTR record already exists with a different ptrdname:

- with --overwrite-ptr it is overwritten
- otherwise an error is returned

If the forward zone and the PTR record exist, the corresponding A/AAAA record is
also created. If A/AAAA records with the same name (but with different IPs)
already exist:

- with --overwrite-a, they are deleted before creating the new RR
- otherwise a round robin RR is created and a warning is printed'''},
    'txt': {'arguments': [Argument('strings', metavar='string', nargs='+', stop_at='view')],
            'delete_arguments': [Argument('strings', metavar='string', nargs='*', stop_at='view')],
            'create_rr_description': '''Creates a TXT resource record.

If one of the strings is "view", the optional view parameter becomes
mandatory to resolve the ambiguity (the last "view" argument signals
the start of the view list).'''},
    'spf': {'arguments': [Argument('strings', metavar='string', nargs='+', stop_at='view')],
            'delete_arguments': [Argument('strings', metavar='string', nargs='*', stop_at='view')],
            'create_rr_description': '''Creates an SPF resource record.

If one of the strings is "view", the optional view parameter becomes
mandatory to resolve the ambiguity (the last "view" argument signals
the start of the view list).'''},
    'mx':  {'arguments': [Argument('preference'), Argument('exchange')]},
    'ns':  {'arguments': [Argument('nsdname')]},
    'srv': {'arguments': [Argument('priority'), Argument('weight'), Argument('port'), Argument('target')]},
    'cname': {'arguments': [Argument('cname')]},
    'rp': {'arguments': [Argument('mbox'), Argument('txtdname')]},
    'cert': {'arguments': [Argument('certificate_type'), Argument('key_tag'), Argument('algorithm'), Argument('certificate')]},
    'hinfo': {'arguments': [Argument('cpu'), Argument('os')]},
    'naptr': {'arguments': [Argument('order'),
                            Argument('preference'),
                            Argument('flags'),
                            Argument('service'),
                            Argument('regexp'),
                            Argument('replacement', nargs='?', default='.')]},
    'tlsa': {'arguments': [Argument('certificate_usage'),
                           Argument('selector'),
                           Argument('matching_type'),
                           Argument('certificate')]},
    'sshfp': {'arguments': [Argument('algorithm'),
                            Argument('fingerprint_type'),
                            Argument('fingerprint')]},
    'ds': {'arguments': [Argument('key_tag'),
                         Argument('algorithm'),
                         Argument('digest_type'),
                         Argument('digest')]},
    'caa': {'arguments': [Argument('caa_flags'),
                          Argument('property_tag'),
                          Argument('property_value')]},
    }
RR_FIELDS['aaaa'] = RR_FIELDS['a']
rr_types = list(RR_FIELDS.keys()) + ['soa']
rr_type_arg = Group(Argument('type', choices=rr_types+[t.upper() for t in rr_types]), nargs='?')


def _fill_rr_options(options, rr_type, params, args):
    if rr_type == 'PTR' and re.match('^(((\d+\.){3}\d+)|(.*:.*))$', args.name):
        options['ip'] = args.name
    else:
        options['name'] = args.name
    for param in params:
        if args[param] is not None:
            if param == 'strings':
                if args.strings:
                    options[param] = args[param]
            else:
                options[param] = args[param]
    # Convert the RP mbox parameter from normal@address to normal.address
    if 'mbox' in options:
        options['mbox'] = email2fqdn(options['mbox'])
    return options


def _rr_options(rr_type, params, profile, args, zonearg):
    options = OptionDict()
    options.set_if(type=rr_type,
                   profile=profile,
                   ttl=args.get('ttl', None),
                   comment=args.get('comment', None),
                   views=args.get('view', None),
                   zone=args.get(zonearg, None),
                   dryrun=args.dryrun)
    return _fill_rr_options(options, rr_type, params, args)


def _make_create_rr(rr_type, params, profile, zonearg, create_linked=None):
    def create_simple_rr(self, args):
        options = _rr_options(rr_type, params, profile, args, zonearg)
        if rr_type in ('A', 'AAAA', 'PTR'):
            options.set_if(layer3domain=args.get('layer3domain'),
                           allow_overlap=args.get('allow-overlap'),
                           overwrite_a=args.get('overwrite', args.get('overwrite-a', False)),
                           overwrite_ptr=args.get('overwrite-ptr', False),)
            options['create_linked'] = not args.get('only-forward', args.get('only-reverse', False))
            if create_linked is not None:
                options['create_linked'] = create_linked
            if rr_type in ('A', 'AAAA') and 'name' in options and options['name'].startswith('*.') and\
                    not args.get('only-forward', False):
                raise Exception('Use --only-forward to create a wildcard record')
        else:
            options.set_if(overwrite=args.overwrite)
        if rr_type != 'PTR' and '.' in args.name and not args.name.endswith('.'):
            self.warning("The left hand side of this record contains '.'. This will probably not do what you expect it to do.")
        result = self.client.rr_create(**options)
        _print_messages(result)
    return create_simple_rr


def _make_delete_rr(rr_type, params, profile, zonearg, ignore_references=False):
    def delete_rr(self, args):
        options = _rr_options(rr_type, params, profile, args, zonearg)
        options.set_if(free_ips=not args.get('keep-ip-reservation', True))
        if rr_type in ('A', 'AAAA', 'PTR'):
            options.set_if(layer3domain=args.get('layer3domain'))
        force = args.get('force', True)
        recursive = args.get('recursive', False)
        if force and recursive:
            raise Exception('--force and --recursive can not be combined')
        if force:
            options['references'] = 'warn'
        if recursive:
            options['references'] = 'delete'
        if ignore_references:
            options['references'] = 'ignore'
        result = self.client.rr_delete(**options)
        _print_messages(result)
    return delete_rr


def _delete_rr(self, args, zonearg, ignore_references=False):
    '''
    If autocomplete was used, the rr value is in args['value'],
    else the first argument is in args['value'] and the rest in args['values'].

    args['value'] is split into individual arguments and concatenated with args['values'],
    then parsed by the "create rr" command. The result of the parsing is sent to the rr_delete API call.

    For TXT and SPF rr types, no split is needed since the API accepts also the whole rr value as string (instead
    of a list of strings). Since at this point there's no way to know if autocomplete was used or not,
    args['value'] is not split if there's only one argument for rr value and the first char is ". This is ok
    since " cannot show up in a TXT/SPF value unescaped.
    '''
    rr_type = None
    params = ()
    if args['type'] is not None:
        params = [a.name for a in RR_FIELDS[args['type'].lower()]['arguments']]
        rr_type = args['type'].upper()
        if args.get('value'):
            if rr_type in ['TXT', 'SPF']:
                split_value = [args['value']]
            else:
                split_value = shlex.split(args['value'])
            create_rr_arguments = [args['name'], args['type']] + split_value + (
                args['values'] if args.get('values') else [])
            parsed = cmd.parse(['create', 'rr'] + create_rr_arguments)
            if parsed.errors:
                logger.error(parsed.errors[0])
                sys.exit(_exitcode_error(args['detailed']))
            for param in params:
                if parsed.values.get(param):
                    args[param] = parsed.values[param]
                    if param == 'strings' and len(args[param]) == 1 and args[param] and args[param][0][0] == '"':
                        args[param] = args[param][0]
        else:
            for param in params:
                args[param] = None
    _make_delete_rr(rr_type=rr_type, params=params, profile=False, zonearg=zonearg,
                    ignore_references=ignore_references)(self, args)


def _make_show_rr(rr_type, params):
    def show_rr(self, args):
        options = OptionDict()
        options.set_if(type=rr_type,
                       view=args.get('view', None))
        _fill_rr_options(options, rr_type, params, args)
        _print_attributes(self.client.rr_get_attrs(**options),
                          script=False)
    return show_rr


def _make_modify_rr(rr_type, params):
    def modify_rr(self, args):
        options = OptionDict()
        options.set_if(type=rr_type,
                       view=args.view,
                       dryrun=args.dryrun,
                       comment=args.comment)
        if args.ttl is not None:
            if args.ttl.lower() == 'default':
                args.ttl = None
            options['ttl'] = args.ttl
        _fill_rr_options(options, rr_type, params, args)
        attrs = self.client.rr_set_attrs(**options)
        if 'comment' in options:
            _print_attributes(attrs, script=False)
    return modify_rr


def _make_show_ip(status):
    def show_ip(self, args):
        options = OptionDict()
        options.set_if(full=args.full,
                       layer3domain=args.get('layer3domain'))
        if status == 'ip':
            options['host'] = True
        else:
            options['status'] = status.capitalize()
        _print_attributes(self.client.ipblock_get_attrs(args.ip, **options), args.script)
    return show_ip


class OptionDict(dict):
    def set_if(self, **kwargs):
        for key, value in kwargs.items():
            if value:
                self[key] = value

    def set_attributes(self, attrs):
        if attrs:
            self['attributes'] = _parse_attributes(attrs)


def _get_soa_attributes(args):
    soa_attributes = dict(list(zip(args['fields'], args['values'])))
    if 'mail' in soa_attributes:
        soa_attributes['mail'] = email2fqdn(soa_attributes['mail'])
    return soa_attributes


def _parse_attributes(cmd_attrs):
    attributes = {}
    for keyval in cmd_attrs:
        m = re.match('^(.*?):(.*)$', keyval)
        if not m:
            raise Exception("'%s' must have the form NAME:VALUE" % keyval)
        else:
            attributes[m.group(1)] = m.group(2)
    return attributes


def _check_type_options(block_type):
    type2status = dict(container='Container',
                       subnet='Subnet',
                       delegation='Delegation')
    ret = {}
    if block_type in type2status:
        ret['status'] = type2status[block_type]
    if block_type == 'ip':
        ret['host'] = True
    return ret


def _layer3domain_column(rrs):
    if len(set([rr.get('layer3domain') for rr in rrs if rr.get('layer3domain')])) > 1:
        return ['layer3domain', {}]
    return []


def _parse_query(query):
    if query is None:
        return dict(pool='*')
    elif query.isdigit() and int(query) >= 2 and int(query) <= 4096:
        return dict(vlan=int(query))
    elif re.match('^.*/\d{1,3}$', query):
        return dict(cidr=query)
    else:
        return dict(pool=query)


def _utc2local(utc):
    from dateutil import tz
    # If datetime object has microseconds then use this format for ndcli history command
    try:
        utc_datetime = datetime.strptime(utc, '%Y-%m-%d %H:%M:%S.%f')
    except:
        utc_datetime = datetime.strptime(utc, '%Y-%m-%d %H:%M:%S')
    return utc_datetime.replace(tzinfo=tz.tzutc()).astimezone(tz.tzlocal()).strftime(
        '%Y-%m-%d %H:%M:%S' + ('.%f' if utc_datetime.microsecond else ''))


def _local2utc(local):
    if local is None:
        return None
    from dateutil import tz
    local_datetime = datetime.strptime(local, '%Y-%m-%d %H:%M:%S')
    return local_datetime.replace(tzinfo=tz.tzlocal()).astimezone(tz.tzutc()).strftime('%Y-%m-%d %H:%M:%S')


def _convert_attr_times(attrs):
    for attr_name in ('created', 'modified'):
        if attr_name in attrs:
            attrs[attr_name] = _utc2local(attrs[attr_name])
    return attrs


def _convert_table_times(table, columns):
    for row in table:
        for col in columns:
            if col in row:
                if row[col]:
                    row[col] = _utc2local(row[col])
    return table


def _print_attributes(data, script):
    _convert_attr_times(data)
    sep = '\t' if script else '\n'
    print(sep.join('%s:%s' % (k, v) for k, v in sorted(data.items())))


def get_terminal_size():
    def ioctl_GWINSZ(fd):
        try:
            import fcntl
            import termios
            import struct
            cr = struct.unpack('hh', fcntl.ioctl(fd, termios.TIOCGWINSZ, '1234'))
            if cr != (0, 0):
                return cr
        except:
            pass
        return None
    cr = ioctl_GWINSZ(0) or ioctl_GWINSZ(1) or ioctl_GWINSZ(2)
    if not cr:
        try:
            fd = os.open(os.ctermid(), os.O_RDONLY)
            cr = ioctl_GWINSZ(fd)
            os.close(fd)
        except:
            pass
    if not cr:
        try:
            cr = (os.environ['LINES'], os.environ['COLUMNS'])
        except:
            cr = (25, 80)
    return cr


def _print_table(column_desc, rows, script, width=None):
    columns = [name for i, name in enumerate(column_desc) if i % 2 == 0]

    def twobytwo(l):
        i = iter(l)
        return zip(i, i)

    def data():
        if not script:
            yield [a.get('header', n) for n, a in twobytwo(column_desc)]
        for row in rows:
            yield [row[c] if (c in row and row[c] is not None) else '' for c in columns]
    if script:
        for row in data():
            print('\t'.join(str(c) for c in row))
    else:
        if width is None:
            if sys.stdout.isatty():
                _, width = get_terminal_size()
            else:
                width = sys.maxsize
        min_width = [0] * len(columns)
        max_width = [0] * len(columns)
        for row in data():
            for i, val in enumerate(row):
                min_width[i] = max(min_width[i], max(len(s) for s in (str(val).split() or [''])))
                max_width[i] = max(max_width[i], len(str(val)))
        col_width = list(max_width)
        # compress the longest column if it would make the table fit
        min_table_width = sum(min_width) + len(columns) - 1
        max_table_width = sum(max_width) + len(columns) - 1
        if min_table_width <= width < max_table_width:
            longest_idx = max(enumerate(max_width), key=itemgetter(1))[0]
            without_longest_width = max_table_width - max_width[longest_idx]
            if without_longest_width + min_width[longest_idx] <= width:
                col_width[longest_idx] = width - without_longest_width
        align = [cd.get('align', None) for i, cd in enumerate(column_desc) if i % 2 == 1]
        fmt = []
        for i in range(len(columns)):
            align_str = '-' if align[i] != 'r' else ''
            if align[i] != 'r' and i == len(columns) - 1:
                # don't add spaces after the last column
                fmt.append('%s')
            else:
                fmt.append('%' + align_str + str(col_width[i]) + 's')
        for row in data():
            # Using textwrap.wrap(break_on_hyphens=False) in order to avoid quadratic complexity
            # https://bugs.python.org/issue22687
            cells = [textwrap.wrap(str(val), col_width[i], break_on_hyphens=False) for i, val in enumerate(row)]
            height = max(len(c) for c in cells)
            for line in range(height):
                print(' '.join(fmt[i] % (cells[i][line] if line < len(cells[i]) else '') for i in range(len(columns))))


def _print_messages(result):
    logging_levels = {10: logging.DEBUG,
                      20: logging.INFO,
                      25: 25,
                      30: logging.WARNING,
                      40: logging.ERROR}
    for level, message in result['messages']:
        logger.log(logging_levels[level], message)


def _exitcode_error(detailed):
    return 32 if detailed else 1


class CLI(object):
    def __init__(self):
        self._client = None

    def warning(self, message):
        logger.warning(message)
        self._warnings = True

    @property
    def client(self):
        if self._client is None:
            self._client = dim_client(self.args)
            username = self.args.username or config['username']
            logger.debug("Username: %s" % username)
            if not self._client.login_prompt(username=username, password=self.args.password, ignore_cookie=self.args.username):
                raise Exception('Could not log in')
        return self._client

    def run(self, argv):
        logging.basicConfig(level=logging.INFO, format='%(levelname)s - %(message)s')
        logging.addLevelName(25, 'RECORD')
        cmd.handle_shell_completion()
        self._warnings = False

        def exitcode_warning():
            return 1 if args.detailed else 0

        def exitcode_error():
            return _exitcode_error(args.detailed)

        try:
            parsed = cmd.parse(argv[1:])
            args = self.args = parsed.values

            # Global options
            if args.help:
                cmd.print_help(parsed.subcommands)
                return 0
            if args.version:
                print("ndcli version", __version__)
                return 0
            log_levels = 0
            if args.quiet:
                log_levels += 1
                logging.getLogger().setLevel(logging.ERROR)
            if args.debug:
                log_levels += 1
                logging.getLogger().setLevel(logging.DEBUG)
            if args.warnings:
                log_levels += 1
                logging.getLogger().setLevel(logging.WARNING)
            if log_levels > 1:
                raise Exception('--quiet, --warnings and --debug are mutually exclusive')
            elif log_levels == 0:
                logging.getLogger().setLevel(logging.INFO)
            if parsed.errors:
                # print only the first parser error
                logger.error(parsed.errors[0])
                cmd.print_help(parsed.subcommands)
                return exitcode_error()

            # Run command
            if args.get('dryrun', False):
                logger.info('Dryrun mode, no data will be modified')
            args.run(self, args)

            if self._warnings:
                return exitcode_warning()
            else:
                return 0
        except Exception as e:
            logger.error(str(e))
            logger.debug('trace', exc_info=True)
            return exitcode_error()

    def _get_delegation(self, args, method, from_object, options):
        options.set_if(full=args.full,
                       dryrun=args.dryrun)
        options.set_attributes(args.attributes)
        if args.maxsplit is not None:
            options['maxsplit'] = int(args.maxsplit)
        prefix = int(args.prefixsize.lstrip('/'))
        delegations = getattr(self.client, method)(from_object, prefix, **options)
        if delegations:
            for i, delegation in enumerate(delegations):
                if not args.script and i > 0:
                    print()
                _print_attributes(delegation, args.script)
        else:
            raise Exception("No suitable blocks found")

    def _mark_ip(self, args):
        options = OptionDict(pool=args.poolname)
        options.set_attributes(args.attributes)
        options.set_if(full=args.full,
                       dryrun=args.dryrun,
                       layer3domain=args.get('layer3domain'),
                       delegation=args.get('delegation', None))
        _print_attributes(self.client.ip_mark(args.ip, **options), args.script)

    def _free_ip(self, args):
        options = OptionDict(pool=args.poolname,
                             include_messages=True)
        options.set_if(reserved=args.force,
                       dryrun=args.dryrun,
                       layer3domain=args.get('layer3domain'),
                       delegation=args.get('delegation', None))
        result = self.client.ip_free(args.ip, **options)
        _print_messages(result)
        freed = result['freed']
        if freed == 0:
            logger.info("%s was already free" % args.ip)
        elif freed == -1:
            self.warning("%s is Reserved; you must use --force to free it" % args.ip)

    def _modify_pool_remove_ipblock(self, args):
        if args.cleanup and not args.force:
            raise Exception('--cleanup does not work without --force')
        options = OptionDict(pool=args.poolname,
                             status=args.status,
                             include_messages=True)
        options.set_if(force=args.force,
                       recursive=args.cleanup,
                       dryrun=args.dryrun)
        result = self.client.ipblock_remove(args.block, **options)
        _print_messages(result)
        if not result['deleted']:
            self.warning("%(status)s %(block)s still contains objects" % args)

    def _print_get_ip_data(self, ip_data, args):
        if ip_data:
            _print_attributes(ip_data, args.script)
        else:
            raise Exception("No free IP address found")

    @cmd.register('show server-info')
    def show_server_info(self, args):
        _print_attributes(self.client.server_info(), script=False)

    @cmd.register('login')
    def login(self, args):
        self.client.get_username()

    @cmd.register('create layer3domain',
                  Argument('name'),
                  Token('type'),
                  Argument('type'),
                  Token('rd'),
                  Argument('rd'),
                  Group(Token('comment'), Argument('comment'), nargs='?'))
    def create_layer3domain(self, args):
        options = OptionDict()
        options.set_if(comment=args.comment)
        options.set_if(rd=args.rd)
        self.client.layer3domain_create(args.name, args.type, **options)

    @cmd.register('modify layer3domain set comment',
                  Argument('comment'))
    def modify_layer3domain_set_comment(self, args):
        '''
        Set the comment for LAYER3DOMAIN.
        '''
        self.client.layer3domain_set_comment(args.layer3domain, args.comment)

    @cmd.register('modify layer3domain set rd',
                  Argument('rd'))
    def modify_layer3domain_set_rd(self, args):
        '''
        Set the rd for LAYER3DOMAIN.
        '''
        options = OptionDict()
        options.set_if(rd=args.rd)
        self.client.layer3domain_set_attrs(args.layer3domain, **options)

    @cmd.register('delete layer3domain',
                  layer3domain_arg)
    def delete_layer3domain(self, args):
        self.client.layer3domain_delete(args.layer3domain)

    @cmd.register('rename layer3domain',
                  Argument('oldname', completions=complete_layer3domain),
                  Token('to'),
                  Argument('newname'))
    def rename_layer3domain(self, args):
        self.client.layer3domain_rename(args.oldname, args.newname)

    @cmd.register('show layer3domain',
                  layer3domain_arg,
                  script_option,
                  help='show LAYER3DOMAIN')
    def show_layer3domain(self, args):
        _print_attributes(self.client.layer3domain_get_attrs(args.layer3domain), script=args.script)


    @cmd.register('list layer3domains',
                  script_option,
                  help='list of layer3domains')
    def list_layer3domains(self, args):
        _print_table(['type', {},
                      'name', {},
                      'properties', {},
                      'comment', {}],
                     [{'name': l['name'],
                       'type': l['type'],
                       'properties': ' '.join('%s:%s' % (k, v) for k, v in l['properties'].items()),
                       'comment': l['comment']} for l in self.client.layer3domain_list()],
                     script=args.script)

    @cmd.register('create pool',
                  Argument('poolname'),
                  Group(Token('vlan'), Argument('vlan'), nargs='?'),
                  Group(Token('owning-user-group'), group_arg, nargs='?'),
                  layer3domain_group,
                  attributes_arg)
    def create_pool(self, args):
        '''
        Creates the pool POOLNAME. The type of the pool (IPv4 or IPv6) will be
        decided when the first subnet is added to it.
        '''
        options = OptionDict()
        options.set_if(dryrun=args.dryrun,
                       owner=args.group,
                       layer3domain=get_layer3domain(args.layer3domain))
        options.set_attributes(args.attributes)
        if args.vlan is not None:
            options['vlan'] = int(args.vlan)
        self.client.ippool_create(args.poolname, **options)

    @cmd.register('create container',
                  Argument('container'),
                  layer3domain_group,
                  attributes_arg)
    def create_container(self, args):
        '''
        Creates a container.
        '''
        options = OptionDict(status='Container')
        options.set_if(dryrun=args.dryrun)
        options.set_if(layer3domain=get_layer3domain(args.layer3domain))
        options.set_attributes(args.attributes)
        attrs = self.client.ipblock_create(args.container, **options)
        logger.log(logging.INFO, 'Creating container %s in layer3domain %s' % (attrs['ip'], attrs['layer3domain']))

    @cmd.register('modify pool set attrs',
                  attributes_arg,
                  help='set attributes for POOLNAME')
    def modify_pool_set_attrs(self, args):
        '''
        Set attributes for POOLNAME.

        Special attributes:

        assignmentsize

          Used by `list pool` to show an estimate for the number of /assignmentsize
          blocks (the free and total columns). Must be an integer between 0 and 32 or
          between 0 and 128 (depending on the IP version of POOLNAME).

        allocation_strategy

          Strategy used for `get ip`. Possible values are:

          * "first": the first available candidate is selected (the default)
          * "random": a random candidate is selected
        '''
        options = OptionDict()
        options.set_if(dryrun=args.dryrun)
        self.client.ippool_set_attrs(args.poolname, _parse_attributes(args.attributes), **options)

    @cmd.register('modify pool set vlan',
                  Argument('vlan'),
                  help='set vlan for POOLNAME')
    def modify_pool_set_vlan(self, args):
        '''
        Sets the vlan for POOLNAME.
        '''
        options = OptionDict()
        options.set_if(dryrun=args.dryrun)
        self.client.ippool_set_vlan(args.poolname, int(args.vlan), **options)

    @cmd.register('modify pool owning-user-group', group_arg)
    def modify_pool_owning_user_group(self, args):
        '''
        Sets the pool owning user group.
        '''
        self.client.ippool_set_owner(args.poolname, args.group)

    @cmd.register('modify pool remove attrs',
                  attr_names_arg,
                  help='remove attributes from POOLNAME')
    def modify_pool_remove_attrs(self, args):
        '''
        Removes the specified attributes from POOLNAME.
        '''
        options = OptionDict()
        options.set_if(dryrun=args.dryrun)
        self.client.ippool_delete_attrs(args.poolname, args.attr_names, **options)

    @cmd.register('modify pool remove vlan',
                  help='remove vlan from POOLNAME')
    def modify_pool_remove_vlan(self, args):
        '''
        Removes the vlan from POOLNAME.
        '''
        options = OptionDict()
        options.set_if(dryrun=args.dryrun)
        self.client.ippool_remove_vlan(args.poolname, **options)

    @cmd.register('modify pool remove subnet',
                  Argument('block', metavar='SUBNET', completions=complete_subnet),
                  Option('f', 'force',
                         help='delete the subnet even if it still has ip allocations'),
                  Option('c', 'cleanup',
                         help='also delete all ip allocations'),
                  defaults=dict(status='Subnet'),
                  help='remove a subnet from POOLNAME')
    def modify_pool_remove_subnet(self, args):
        '''
        Removes SUBNET from POOLNAME.
        '''
        self._modify_pool_remove_ipblock(args)

    @cmd.register('modify pool remove delegation',
                  Argument('block', metavar='DELEGATION'),
                  Option('f', 'force',
                         help='delete the delegation even if it still has ip allocations'),
                  Option('c', 'cleanup',
                         help='also delete all ip allocations'),
                  defaults=dict(status='Delegation'),
                  help='delete delegation')
    def modify_pool_remove_delegation(self, args):
        '''
        Deletes DELEGATION.
        '''
        self._modify_pool_remove_ipblock(args)

    @cmd.register('modify pool get ip',
                  attributes_arg,
                  full_option,
                  script_option,
                  help='allocate ip from POOLNAME')
    def modify_pool_get_ip(self, args):
        '''
        Allocates a single IP address from POOLNAME.
        '''
        options = OptionDict()
        options.set_attributes(args.attributes)
        options.set_if(full=args.full,
                       dryrun=args.dryrun)
        ip_data = self.client.ippool_get_ip(args.poolname, **options)
        self._print_get_ip_data(ip_data, args)

    @cmd.register('modify pool get delegation',
                  Argument('prefixsize'),
                  Group(Token('maxsplit'), Argument('maxsplit'), nargs='?'),
                  attributes_arg,
                  full_option,
                  script_option,
                  help='allocate delegation from POOLNAME')
    def modify_pool_get_delegation(self, args):
        '''
        Allocates one or more delegations from POOLNAME that have combined the same
        number of IP addresses as a single block with the prefix PREFIXSIZE.

        If no continuous block with prefix length PREFIXSIZE can be found, the returned
        blocks can have prefixes with at most MAXSPLIT bits added to PREFIXSIZE.
        '''
        self._get_delegation(args,
                             method='ippool_get_delegation',
                             from_object=args.poolname,
                             options=OptionDict())

    @cmd.register('modify pool mark ip',
                  Argument('ip'),
                  attributes_arg,
                  full_option,
                  script_option,
                  help="mark ip from POOLNAME as allocated")
    def modify_pool_mark_ip(self, args):
        '''
        Mark IP as allocated (with status 'Static').
        '''
        self._mark_ip(args)

    @cmd.register('modify pool mark delegation',
                  Argument('delegation'),
                  attributes_arg,
                  Option('f', 'force', help="mark DELEGATION even if it has IPs allocated"),
                  full_option,
                  script_option,
                  help="mark DELEGATION from POOLNAME")
    def modify_pool_mark_delegation(self, args):
        '''
        Mark DELEGATION.
        '''
        options = OptionDict(pool=args.poolname,
                             status="Delegation")
        options.set_if(disallow_children=not args.force,
                       full=args.full)
        options.set_attributes(args.attributes)
        _print_attributes(self.client.ipblock_create(args.delegation, **options), args.script)

    @cmd.register('modify pool free ip',
                  Argument('ip'),
                  Option('f', 'force', help='free IP even if it has the Reserved status'),
                  help="mark ip from POOLNAME as available")
    def modify_pool_free_ip(self, args):
        '''
        Marks IP with status 'Available'.
        '''
        self._free_ip(args)

    @cmd.register('modify pool add subnet',
                  Argument('subnet'),
                  Group(Token('gw'), Argument('gw'), nargs='?'),
                  attributes_arg,
                  Option(None, 'allow-move',
                         help="move the subnet to POOLNAME even if it's part of another pool"),
                  overlap_option,
                  Option(None, 'no-default-reserve',
                         help="don't reserve network and broadcast addresses"),
                  help='(create and) add a subnet to POOLNAME')
    def modify_pool_add_subnet(self, args):
        '''
        Add SUBNET to POOLNAME. If the subnet does not exist, it is created.

        If the subnet exists, and it is part of a different pool, --allow-move must be
        specified to move it to POOLNAME.

        If the subnet overlaps with other IP blocks in other layer3domains
        and the overlap IP space is whitelisted, --allow-overlap must be specified.

        SUBNET will have a priority lower than any of the existing subnets in POOLNAME.

        If the subnet did not previously exist, the corresponding reverse zones are also
        created. The zone profile used for creating the reverse zones is taken from the
        reverse_dns_profile attribute of an ancestor ipblock.
        '''
        options = OptionDict(include_messages=True)
        options.set_attributes(args.attributes)
        options.set_if(dryrun=args.dryrun)
        options.set_if(gateway=args.gw,
                       allow_move=args['allow-move'],
                       allow_overlap=args['allow-overlap'],
                       dont_reserve_network_broadcast=args['no-default-reserve'])
        result = self.client.ippool_add_subnet(args.poolname, args.subnet, **options)
        if result['created']:
            logger.info("Created subnet %s in layer3domain %s" % (args.subnet, result['layer3domain']))
        _print_messages(result)

    # modify [block_type] set/remove attrs
    def ipblock_set_attrs(self, args):
        options = OptionDict(_check_type_options(args.block_type))
        options.set_if(pool=args.get('poolname', None),
                       layer3domain=args.get('layer3domain'))
        self.client.ipblock_set_attrs(args[args.block_type],
                                      _parse_attributes(args.attributes),
                                      **options)

    def ipblock_remove_attrs(self, args):
        options = OptionDict(_check_type_options(args.block_type))
        options.set_if(pool=args.get('poolname', None),
                       layer3domain=args.get('layer3domain'))
        self.client.ipblock_delete_attrs(args[args.block_type],
                                         args.attr_names,
                                         **options)
    cmd.register('modify container set attrs',
                 attributes_arg,
                 help='set attributes for CONTAINER')(ipblock_set_attrs)
    cmd.register('modify container remove attrs',
                 attr_names_arg,
                 help='remove attributes from CONTAINER')(ipblock_remove_attrs)
    for block_type in ('subnet', 'delegation', 'ip'):
        cmd.register('modify pool %s set attrs' % block_type,
                     attributes_arg,
                     help='set attributes for %s' % block_type.upper())(ipblock_set_attrs)
        cmd.register('modify pool %s remove attrs' % block_type,
                     attr_names_arg,
                     help='remove attributes from %s' % block_type.upper())(ipblock_remove_attrs)

    @cmd.register('modify pool subnet set prio',
                  Argument('priority'),
                  help='set allocator priority for SUBNET')
    def modify_pool_subnet_set_prio(self, args):
        '''
        Set the priority of SUBNET to PRIORITY. If there is a subnet with the same priority in
        POOLNAME, it is demoted to a lower priority.
        '''
        self.client.subnet_set_priority(args.subnet,
                                        int(args.priority),
                                        pool=args.poolname)

    @cmd.register('modify pool subnet set gw',
                  Argument('gateway'),
                  help='set gateway for SUBNET')
    def modify_pool_subnet_set_gw(self, args):
        '''
        Set the default gateway of SUBNET to GATEWAY.
        '''
        self.client.subnet_set_gateway(args.subnet,
                                       args.gateway,
                                       pool=args.poolname)

    @cmd.register('modify pool subnet remove gw',
                  help='remove gateway from SUBNET')
    def modify_pool_subnet_remove_gw(self, args):
        '''
        Remove the default gateway from SUBNET.
        '''
        self.client.subnet_remove_gateway(args.subnet,
                                          pool=args.poolname)

    @cmd.register('modify pool subnet get delegation',
                  Argument('prefixsize'),
                  Group(Token('maxsplit'), Argument('maxsplit'), nargs='?'),
                  attributes_arg,
                  full_option,
                  script_option,
                  help='allocate delegation from SUBNET')
    def modify_pool_subnet_get_delegation(self, args):
        '''
        Allocates one or more delegations from SUBNET that have combined the same number
        of IP addresses as a single block with the prefix PREFIXSIZE.

        If no continuous block with prefix length PREFIXSIZE can be found, the returned
        blocks can have prefixes with at most MAXSPLIT bits added to PREFIXSIZE.
        '''
        self._get_delegation(args,
                             method='ipblock_get_delegation',
                             from_object=args.subnet,
                             options=OptionDict(status='Subnet',
                                                pool=args.poolname))

    @cmd.register('modify pool delegation mark ip',
                  Argument('ip'),
                  attributes_arg,
                  full_option,
                  script_option,
                  help="mark ip from DELEGATION as allocated")
    def modify_delegation_mark_ip(self, args):
        '''
        Mark IP as allocated (with status 'Static').
        '''
        self._mark_ip(args)

    @cmd.register('modify pool delegation get ip',
                  attributes_arg,
                  full_option,
                  script_option,
                  help='allocate ip from DELEGATION')
    def modify_delegation_get_ip(self, args):
        '''
        Allocates a single IP address from DELEGATION.
        '''
        options = OptionDict(pool=args.poolname,
                             status='Delegation')
        options.set_attributes(args.attributes)
        options.set_if(full=args.full,
                       dryrun=args.dryrun)
        ip_data = self.client.ipblock_get_ip(args.delegation, **options)
        self._print_get_ip_data(ip_data, args)

    @cmd.register('modify pool delegation free ip',
                  Argument('ip'),
                  Option('f', 'force', help='free IP even if it has the Reserved status'),
                  help="mark ip from DELEGATION as available")
    def modify_pool_delegation_free_ip(self, args):
        '''
        Marks IP with status 'Available'.
        '''
        self._free_ip(args)

    @cmd.register('rename pool',
                  Argument('oldname', completions=complete_poolname),
                  Token('to'),
                  Argument('newname'))
    def rename_pool(self, args):
        '''
        Renames a pool.
        '''
        options = OptionDict()
        options.set_if(dryrun=args.dryrun)
        self.client.ippool_rename(args.oldname, args.newname, **options)

    @cmd.register('delete pool',
                  Argument('poolname', completions=complete_poolname),
                  Option('f', 'force', help='force delete non-empty pools'),
                  help='delete pool')
    def delete_pool(self, args):
        options = OptionDict()
        options.set_if(dryrun=args.dryrun)
        forceDelete = False
        if args.force is not None:
            forceDelete = args.force
        subnets = self.client.ippool_get_subnets(args.poolname, options)
        if len(subnets) != 0 and not forceDelete:
            raise Exception('You cannot delete pool because it contains %d subnet(s). However, you can use --force option to delete it.' % len(subnets))

        self.client.ippool_delete(args.poolname, force=forceDelete, **options)

    @cmd.register('delete container',
                  Argument('container'),
                  layer3domain_group,
                  help='delete CONTAINER')
    def delete_container(self, args):
        '''
        Deletes CONTAINER. Any blocks inside the deleted container are left intact.
        '''
        options = OptionDict(include_messages=True)
        options.set_if(dryrun=args.dryrun)
        options.set_if(layer3domain=get_layer3domain(args.layer3domain))
        result = self.client.ipblock_remove(args.container, force=True, status='Container', **options)
        _print_messages(result)

    @cmd.register('list pools',
                  Argument('query', metavar='VLANID|CIDR|POOL', nargs='?'),
                  Option('o', 'can-allocate', help='limit results to pools where you can allocate'),
                  Option('a', 'attributes',
                         help='comma-separated list of attributes to display for each pool (default: name,vlan,subnets)',
                         action='store',
                         dest='attr_names',
                         default='name,vlan,subnets'),
                  full_option,
                  script_option,
                  help='list of pools',
                  description='Displays the list of matching pools.\n\n' + query_description)
    def list_pools(self, args):
        attr_names = args.attr_names.split(',')
        options = OptionDict(include_subnets=True,attributes=attr_names)
        options.set_if(full=args.full)
        options.set_if(can_allocate=args['can-allocate'])
        options.update(_parse_query(args.query))
        pools = self.client.ippool_list(**options)
        for pool in pools:
            pool['subnets'] = ' '.join(pool['subnets'])
        if args.query:
            logger.info('Result for list pools %s', args.query)
        _print_table(sum(([a,{}] for a in attr_names), []),
                     sorted(pools, key=itemgetter('name')),
                     script=args.script)

    @cmd.register('list pool subnets',
                  help='list subnets from a pool')
    def list_pool_subnets(self, args):
        '''
        Displays the list of subnets from POOLNAME.

        The subnets are sorted by priority.
        '''
        options = OptionDict(include_usage=True)
        options.set_if(full=args.full)
        subnets = self.client.ippool_get_subnets(args.poolname, options)
        assignmentsize = self.client.ippool_get_attrs(args.poolname).get('assignmentsize', '')
        if assignmentsize.isdigit():
            assignmentsize = int(assignmentsize)
        else:
            assignmentsize = None
        div_header = ''
        total_bits = None
        if subnets:
            total_bits = 128 if subnets[0]['subnet'].count(':') else 32
        if total_bits and assignmentsize and assignmentsize <= total_bits and assignmentsize >= 0:
            div_header = "(/%d)" % assignmentsize
            div_bits = total_bits - assignmentsize
            div_addrs = 2 ** div_bits
            for subnet in subnets:
                subnet['free'] = int(subnet['free'] / div_addrs)
                subnet['total'] = int(subnet['total'] / div_addrs)
        _print_table(['priority', dict(header='prio', align='r'),
                      'subnet',   {},
                      'gateway',  {},
                      'free',     dict(header='free' + div_header, align='r'),
                      'total',    dict(header='total' + div_header, align='r')],
                     subnets,
                     script=args.script)
        total_free = sum(s['free'] for s in subnets)
        if not args.script:
            logger.info("Total free IPs: %d" % total_free)

    @cmd.register('list pool delegations',
                  help='list delegations from a pool')
    def list_pool_delegations(self, args):
        '''
        Displays the list of delegations from POOLNAME.
        '''
        options = OptionDict(include_usage=True)
        options.set_if(full=args.full)
        delegations = self.client.ippool_get_delegations(args.poolname, options)
        _print_table(['delegation', {},
                      'free',       dict(align='r'),
                      'total',      dict(align='r')],
                     delegations,
                     script=args.script)
        total_free = sum(s['free'] for s in delegations)
        logger.info("Total free IPs: %d" % total_free)

    @cmd.register('list pool rights',
                  help='list rights for a pool')
    def list_pool_rights(self, args):
        '''
        Displays the list of rights for POOLNAME.
        '''
        _print_table(['action', {},
                      'object', {},
                      'group', {}],
                     self.client.ippool_get_access(args.poolname),
                     script=args.script)

    @cmd.register('list vlans',
                  script_option,
                  help='list of vlans')
    def list_vlans(self, args):
        '''
        Displays the list of vlans used by pools.
        '''
        options = OptionDict(pool='*', include_subnets=False)
        pools = self.client.ippool_list(**options)
        vlans = {}
        for pool in pools:
            vlans.setdefault(pool['vlan'] or '', []).append(pool['name'])
        vlan_list = sorted(list(vlans.keys()), key=lambda x: x if x else 0)
        table = [dict(vlan=v, pools=' '.join(vlans[v])) for v in vlan_list]
        _print_table(['vlan',  dict(align='r'),
                      'pools', dict()],
                     table,
                     script=args.script)

    @cmd.register('list containers',
                  layer3domain_group,
                  Argument('container', nargs='?'),
                  help='list the children of a container')
    def list_containers(self, args):
        def print_tree(tree, level):
            for node in tree:
                attributes = ['(%s)' % node['status']]
                if 'pool' in node:
                    attributes.append('pool:%s' % node['pool'])
                attributes.extend(['%s:%s' % (k, v) for k, v in sorted(node.get('attributes', {}).items())])
                print('  ' * level + '%s %s' % (node['ip'], ' '.join(attributes)))
                if 'children' in node:
                    print_tree(node['children'], level + 1)
<<<<<<< HEAD
        options = OptionDict(include_messages=True)
        options.set_if(container=args.container)
        options.set_if(layer3domain=get_layer3domain(args.layer3domain))
        result = self.client.container_list(**options)
        _print_messages(result)
        print_tree(result['containers'], 0)
=======
        layer3domains = [args.layer3domain]
        if args.layer3domain == "all":
            layer3domains = [l['name'] for l in self.client.layer3domain_list()]

        for idx, layer3domain in enumerate(layer3domains):
            if len(layer3domains) > 1:
                if idx > 0:
                    print()
                print('layer3domain: ' + layer3domain)
            options = OptionDict(include_messages=True)
            options.set_if(container=args.container)
            options.set_if(layer3domain=layer3domain)
            result = self.client.container_list(**options)
            _print_messages(result)
            print_tree(result['containers'], 0)
>>>>>>> 49bd9aeb

    @cmd.register('list ips',
                  Argument('query', metavar='VLANID|CIDR|POOL'),
                  Group(Token('status'),
                        Argument('status', choices=['all', 'used', 'free']),
                        nargs='?'),
                  Option('L', 'limit',
                         help='max number of results (default: 10)',
                         action='store',
                         default='10'),
                  Option('a', 'attributes',
                         help='comma-separated list of attributes to display for each ip (default: ip,status,ptr_target,comment)',
                         action='store',
                         dest='attr_names',
                         default='ip,status,ptr_target,comment'),
                  layer3domain_group,
                  full_option,
                  script_option,
                  help='list of ips',
                  description=query_description + '''

Note: The set of attributes returned for each IP does not include the inherited
system attributes (like subnet, mask, prefixlength, pool, gateway or
delegation).''')
    def list_ips(self, args):
        attr_names = args.attr_names.split(',')
        options = OptionDict(type=args.status or 'all',
                             limit=int(args.limit) + 1,
                             layer3domain=get_layer3domain(args.layer3domain),
                             attributes=attr_names)
        options.set_if(full=args.full)
        options.update(_parse_query(args.query))
        ips = self.client.ip_list_all(**options)
        more = False
        if len(ips) > int(args.limit):
            more = True
            ips.pop()
        for query_type in ('pool', 'vlan', 'cidr'):
            if query_type in options:
                logger.info("Result for list ips %s" % options[query_type])
        _print_table(sum(([a, {}] for a in attr_names), []) + _layer3domain_column(ips),
                     ips,
                     script=args.script)
        if more:
            logger.warn("More results available")

    @cmd.register('show ipblock',
                  Argument('ip'),
                  layer3domain_group,
                  script_option,
                  full_option,
                  help="show ipblock attributes")
    def show_ipblock(self, args):
        '''
        Prints the attributes of any ipblock (single ip, delegation, subnet or container).
        '''
        options = OptionDict()
        options.set_if(full=args.full,
                       layer3domain=args.get('layer3domain'))
        _print_attributes(self.client.ipblock_get_attrs(args.ip, **options), args.script)

    for status in ('ip', 'delegation', 'subnet', 'container'):
        description = 'single ip' if status == 'ip' else status
        cmd.register('show %s' % status,
                     Argument('ip', metavar=status.upper()),
                     layer3domain_group,
                     script_option,
                     full_option,
                     help="show %s attributes" % status,
                     description='Prints the attributes of a %s.' % description)(_make_show_ip(status))

    @cmd.register('show pool',
                  Argument('poolname', completions=complete_poolname),
                  script_option,
                  help='show pool attributes')
    def show_pool(self, args):
        '''
        Displays pool attributes.
        '''
        _print_attributes(self.client.ippool_get_attrs(args.poolname), args.script)

    # User rights

    @cmd.register('create user-group',
                  Argument('usergroup'),
                  Argument('department', completions=complete_department, nargs='?'),
                  help='create user group')
    def create_group(self, args):
        '''
        Create a user group. If a department is specified, it will be linked to the user-group.
        '''
        options = OptionDict()
        if args.department:
            department_number = self.client.department_number(args.department)
            if department_number is None:
                raise Exception('Department %s not found' % args.department)
            options.set_if(department_number=department_number)
        self.client.group_create(args.usergroup, **options)

    @cmd.register('delete user-group',
                  group_arg,
                  help='delete user group')
    def delete_group(self, args):
        self.client.group_delete(args.group)

    @cmd.register('modify user-group add user',
                  user_arg,
                  help='add USER to USERGROUP')
    def modify_group_add_user(self, args):
        self.client.group_add_user(args.group, args.user)

    @cmd.register('modify user-group remove user',
                  Argument('user', completions=complete_username_from_group),
                  help='remove USER from USERGROUP')
    def modify_group_remove_user(self, args):
        self.client.group_remove_user(args.group, args.user)

    @cmd.register('modify user-group set department',
                  Argument('department', completions=complete_department),
                  help='set department for USERGROUP. Only one department can be set for a user-group')
    def modify_group_set_department(self, args):
        department_number = self.client.department_number(args.department)
        if department_number is None:
            raise Exception('Department %s not found' % args.department)
        self.client.group_set_department_number(args.group, department_number)

    @cmd.register('modify user-group remove department',
                  help='remove department number for USERGROUP, unlinking it from LDAP')
    def modify_group_remove_department(self, args):
        self.client.group_set_department_number(args.group, None)

    def _make_grant_access(right, obj=None):
        def f(self, args):
            extra_args = obj(args) if obj else ()
            self.client.group_grant_access(args.group, right, *extra_args)
        return f

    def _make_revoke_access(right, obj=None):
        def f(self, args):
            extra_args = obj(args) if obj else ()
            self.client.group_revoke_access(args.group, right, *extra_args)
        return f

    RIGHTS = {
        'network_admin': dict(desc='full access to all pools'),
        'dns_admin': dict(desc='full access to all zones'),
        'dns_update_agent': dict(desc='ability to delete output updates'),
        'zone_create': dict(desc='ability to create forward zones'),
        'allocate':
            dict(desc='modify the contents of subnets from POOLNAME',
                 arguments=(Argument('poolname', completions=complete_poolname), ),
                 extra=lambda args: (args.poolname, )),
        'zone_admin':
            dict(desc='full access to zone',
                 arguments=(zone_arg, ),
                 extra=lambda args: (args.zonename, )),
        'create_rr':
            dict(desc='create rr',
                 arguments=(zone_arg, zoneview_group),
                 extra=lambda args: [(args.zonename, args.view)]),
        'delete_rr':
            dict(desc='delete rr',
                 arguments=(zone_arg, zoneview_group),
                 extra=lambda args: [(args.zonename, args.view)])}
    for right, prop in RIGHTS.items():
        obj = prop.get('extra', None)
        args = prop.get('arguments', [])
        cmd.register('modify user-group grant ' + right, *args,
                     **dict(help='grant ' + prop['desc']))\
                    (_make_grant_access(right, obj))
        cmd.register('modify user-group revoke ' + right, *args,
                     **dict(help='grant ' + prop['desc']))\
                    (_make_revoke_access(right, obj))

    @cmd.register('show user-group',
                  group_arg,
                  script_option,
                  help='show USERGROUP')
    def show_group(self, args):
        _print_attributes(self.client.group_get_attrs(args.group), script=args.script)

    @cmd.register('rename user-group',
                  Argument('oldname'),
                  Token('to'),
                  Argument('newname'))
    def rename_group(self, args):
        '''
        Renames a user group.
        '''
        self.client.group_rename(args.oldname, args.newname)

    @cmd.register('list user-groups',
                  script_option,
                  help='list of user groups')
    def list_groups(self, args):
        _print_table(['name', {}],
                     [{'name': g} for g in self.client.group_list()],
                     script=args.script)

    @cmd.register('list user-group users',
                  Option('l', 'ldap', default=False, help='display ldap queries'),
                  script_option,
                  help='list of users from USERGROUP')
    def list_group_users(self, args):
        column_desc = ['username', {}]
        if args.ldap:
            column_desc += ['ldap_cn', {},
                            'ldap_uid', {},
                            'department_number', {}]
        users = self.client.group_get_users(args.group, include_ldap=args.ldap)
        if not args.ldap:
            users = [{'username': u} for u in users]
        _print_table(column_desc,
                     sorted(users, key=itemgetter('username')),
                     script=args.script)

    @cmd.register('list user-group rights',
                  script_option,
                  help='list of rights granted to USERGROUP')
    def list_group_rights(self, args):
        _print_table(['action', {},
                      'object', {}],
                     [{'action': a[0],
                       'object': a[1]} for a in self.client.group_get_access(args.group)],
                     script=args.script)

    @cmd.register('list user-group pools',
                  script_option,
                  help='list pools owned by USERGROUP')
    def list_group_pools(self, args):
        pools = self.client.ippool_list(owner=args.group, include_subnets=False)
        _print_table(['name', {}],
                     sorted(pools, key=itemgetter('name')),
                     script=args.script)

    @cmd.register('list user-group zones',
                  script_option,
                  Option('L', 'limit',
                         help='limit the number of results (default: 10)',
                         action='store',
                         default=10),
                  help='list zones owned by USERGROUP')
    def list_group_zones(self, args):
        self._list_zones(args, pattern=None, profile=False, fields=False)

    @cmd.register('list user rights',
                  script_option,
                  help='show rights of USER')
    def list_user_rights(self, args):
        groups = self.client.user_get_groups(args.user)
        result = []
        for group in groups:
            rights = self.client.group_get_access(group)
            for right in rights:
                result.append(dict(group=group, object=right[1], right=right[0]))
            if len(rights) == 0:
                result.append(dict(group=group))
        _print_table(['group', {},
                      'object', {},
                      'right', {}],
                     result,
                     script=args.script)

    @cmd.register('list user groups',
                  script_option,
                  help='show groups of USER')
    def list_user_groups(self, args):
        _print_table(['group', {}],
                     [{'group': g} for g in self.client.user_get_groups(args.user)],
                     script=args.script)

    @cmd.register('list users',
                  script_option)
    def list_users(self, args):
        users = self.client.user_list(include_groups=True)
        for user in users:
            user['groups'] = ' '.join(user['groups'])
        _print_table(['name', {},
                      'groups', {}],
                     users,
                     script=args.script)

    @cmd.register('show user',
                  Argument('user', completions=complete_username),
                  script_option,
                  help='show USER attributes')
    def show_user(self, args):
        _print_attributes(self.client.user_get_attrs(args.user),
                          script=args.script)

    #
    # DNS
    #
    @cmd.register('create zone',
                  Argument('zonename'),
                  Group(Token('profile'), zoneprofile_arg, nargs='?'),
                  Group(Token('owning-user-group'), group_arg, nargs='?'),
                  dns_field_value_group,
                  Option(None, 'no-inherit', help='do not inherit anything from parent zone'),
                  Option(None, 'no-inherit-zone-groups', help='do not inherit zone-group membership from parent zone'),
                  Option(None, 'no-inherit-rights', help='do not inherit user rights from parent zone'),
                  Option(None, 'no-inherit-owner', help='do not inherit owner from parent zone'),
                  attributes_arg)
    def create_zone(self, args):
        '''
        Creates a new zone.

        If a zone profile is not specified, the new zone will have the following
        default values:

        - primary: localhost.
        - mail: hostmaster@ZONENAME
        - refresh: server config value DNS_DEFAULT_REFRESH
        - retry: server config value DNS_DEFAULT_RETRY
        - expire: server config value DNS_DEFAULT_EXPIRE
        - minimum: server config value DNS_DEFAULT_MINIMUM
        - ttl: server config value DNS_DEFAULT_ZONE_TTL

        If a zone profile is specified, the default values and existing records are
        copied from ZONEPROFILE.

        The serial will default to the current date with the format YYYYMMDD01.
        '''
        options = OptionDict()
        options.set_attributes(args.attributes)
        options.set_if(soa_attributes=_get_soa_attributes(args),
                       from_profile=args.profilename,
                       dryrun=args.dryrun,
                       owner=args.group)
        options['inherit_rights'] = not (args['no-inherit'] or args['no-inherit-rights'])
        options['inherit_zone_groups'] = not (args['no-inherit'] or args['no-inherit-zone-groups'])
        options['inherit_owner'] = not (args['no-inherit'] or args['no-inherit-owner'])
        result = self.client.zone_create(args.zonename, **options)
        _print_messages(result)

    @cmd.register('create zone-profile',
                  Argument('profilename'),
                  dns_field_value_group,
                  attributes_arg)
    def create_zoneprofile(self, args):
        '''
        Creates a zone profile. The default values are:

        - primary: localhost.
        - mail: hostmaster@ZONENAME
        - refresh: server config value DNS_DEFAULT_REFRESH
        - retry: server config value DNS_DEFAULT_RETRY
        - expire: server config value DNS_DEFAULT_EXPIRE
        - minimum: server config value DNS_DEFAULT_MINIMUM
        - ttl: server config value DNS_DEFAULT_ZONE_TTL
        - serial: current date with the format YYYYMMDD01
        '''
        options = OptionDict()
        options.set_attributes(args.attributes)
        options.set_if(soa_attributes=_get_soa_attributes(args),
                       dryrun=args.dryrun)
        self.client.zone_create(args.profilename, profile=True, **options)

    @cmd.register('rename zone-profile',
                  Argument('oldname', completions=complete_zoneprofile),
                  Token('to'),
                  Argument('newname'))
    def rename_zoneprofile(self, args):
        '''
        Renames a zone profile.
        '''
        options = OptionDict(profile=True)
        options.set_if(dryrun=args.dryrun)
        self.client.zone_rename(args.oldname, args.newname, **options)

    @cmd.register('delete zone',
                  zone_arg,
                  Option('c', 'cleanup', help='also delete zone RRs and free IPs'))
    def delete_zone(self, args):
        '''
        Deletes ZONENAME.
        '''
        if args.cleanup and not args.dryrun:
            from . import zonedelete
            zonedelete.delete_zone(self.client, args.zonename, profile=False, print_messages=_print_messages)
        else:
            options = OptionDict(profile=False)
            options.set_if(cleanup=args.cleanup,
                           dryrun=args.dryrun)
            result = self.client.zone_delete(args.zonename, **options)
            _print_messages(result)

    @cmd.register('delete zone-profile',
                  zoneprofile_arg)
    def delete_zoneprofile(self, args):
        '''
        Deletes ZONEPROFILE.
        '''
        if args.dryrun:
            self.client.zone_delete(args.profilename, profile=True, cleanup=True, dryrun=True)
        else:
            from . import zonedelete
            zonedelete.delete_zone(self.client, args.profilename, profile=True, print_messages=lambda _: None)

    def _set_zone_attrs(self, args, profile):
        options = OptionDict()
        options.set_if(dryrun=args.dryrun,
                       profile=profile)
        if profile:
            zonename = args.profilename
        else:
            zonename = args.zonename
        if args.attributes and args.fields:
            raise Exception('SOA values and attributes cannot be set at the same time')
        if args.attributes:
            if args.get('view', None):
                raise Exception('Views cannot have attributes')
            else:
                self.client.zone_set_attrs(zonename, _parse_attributes(args.attributes), **options)
        if args.fields:
            options.set_if(view=args.get('view', None))
            self.client.zone_set_soa_attrs(zonename, _get_soa_attributes(args), **options)

    @cmd.register('modify zone set',
                  zone_single_view_group,
                  dns_field_value_group,
                  Group(Token('registrar-account'), registrar_account_arg, nargs='?'),
                  Group(Token('attrs'), attributes_arg, nargs='?'))
    def modify_zone_set(self, args):
        '''
        Sets zone attributes, or a zone view's SOA attributes or the zone's registrar-account.
        '''
        if args.registrar_account is not None:
            self.client.registrar_account_add_zone(args.registrar_account, args.zonename)
        else:
            self._set_zone_attrs(args, profile=False)

    @cmd.register('modify zone delete registrar-account', registrar_account_arg)
    def modify_zone_delete_registrar_account(self, args):
        _print_messages(self.client.registrar_account_delete_zone(args.registrar_account, args.zonename))

    @cmd.register('modify zone-profile set',
                  dns_field_value_group,
                  Group(Token('attrs'), attributes_arg, nargs='?'))
    def modify_zoneprofile_set(self, args):
        '''
        Sets zone profile attributes.
        '''
        self._set_zone_attrs(args, profile=True)

    @cmd.register('modify zone owning-user-group', group_arg)
    def modify_zone_owning_user_group(self, args):
        '''
        Sets the zone owning user group.
        '''
        self.client.zone_set_owner(args.zonename, args.group)

    @cmd.register('modify zone create view',
                  Argument('view'),
                  Group(Token('profile'), zoneprofile_arg, nargs='?'),
                  dns_field_value_group)
    def modify_zone_create_view(self, args):
        '''
        Create a view for zone ZONENAME.
        '''
        options = OptionDict()
        options.set_if(soa_attributes=_get_soa_attributes(args),
                       from_profile=args.profilename,
                       dryrun=args.dryrun)
        result = self.client.zone_create_view(args.zonename, args.view, **options)
        if not args.profilename:
            self.warning('You created a view without specifing a profile, your view is totally empty.')
        _print_messages(result)

    @cmd.register('modify zone delete view',
                  Argument('view', completions=complete_view_from_zone),
                  Option('c', 'cleanup', help='also delete zone view RRs and free IPs'))
    def modify_zone_delete_view(self, args):
        '''
        Delete VIEW from zone ZONENAME.
        '''
        if args.cleanup and not args.dryrun:
            from . import zonedelete
            zonedelete.delete_zone_view(self.client, args.zonename, args.view, print_messages=_print_messages)
        else:
            options = OptionDict()
            options.set_if(dryrun=args.dryrun,
                           cleanup=args.cleanup)
            _print_messages(self.client.zone_delete_view(args.zonename, args.view, **options))

    @cmd.register('modify zone rename view',
                  Argument('view', completions=complete_view_from_zone),
                  Token('to'),
                  Argument('newname'))
    def modify_zone_rename_view(self, args):
        '''
        Rename VIEW from zone ZONENAME to NEWNAME.
        '''
        options = OptionDict()
        options.set_if(dryrun=args.dryrun)
        self.client.zone_rename_view(args.zonename, args.view, args.newname, **options)

    @cmd.register('modify zone dnssec enable',
                  Argument('algorithm', choices=['8']),
                  Token('ksk'),
                  Argument('ksk_bits'),
                  Token('zsk'),
                  Argument('zsk_bits'),
                  Group(Token('nsec3', dest='nsec3', action='store'),
                        Group(Argument('iterations', default=0),
                              Token('salted', dest='salted', action='store', nargs='?'),
                              nargs='?'),
                        nargs='?'))
    def modify_zone_dnssec_enable(self, args):
        '''
        Enable DNSSEC for zone ZONENAME. A KSK and a KSK are created and used to sign
        the zone. ALGORITHM, KSK_BITS and ZSK_BITS are recorded in zone
        properties and later used for key rollover.
        '''
        options = dict(algorithm=args.algorithm,
                       ksk_bits=args.ksk_bits,
                       zsk_bits=args.zsk_bits,
                       dryrun=args.dryrun)
        if args.nsec3:
            options.update(nsec3_algorithm=1,
                           nsec3_iterations=int(args.iterations),
                           nsec3_salt=generate_salt() if args.salted else '-')
        result = self.client.zone_dnssec_enable(args.zonename, **options)
        _print_messages(result)

    @cmd.register('modify zone dnssec disable')
    def modify_zone_dnssec_disable(self, args):
        '''
        Disable DNSSEC for zone ZONENAME. All keys and NSEC3PARAM records are deleted.
        '''
        options = OptionDict()
        options.set_if(dryrun=args.dryrun)
        result = self.client.zone_dnssec_disable(args.zonename, **options)
        _print_messages(result)

    @cmd.register('create registrar-account',
                  Argument('name'),
                  Token('plugin'),
                  Argument('plugin', choices=['autodns3']),
                  Token('url'),
                  Argument('url'),
                  Token('user'),
                  Argument('user'),
                  Token('password'),
                  Argument('password'),
                  Token('subaccount'),
                  Argument('subaccount'))
    def create_registrar_account(self, args):
        self.client.registrar_account_create(args.name, args.plugin, args.url, args.user, args.password,
                                             args.subaccount)

    @cmd.register('show registrar-account',
                  Argument('name', completions=complete_registrar_account),
                  script_option)
    def show_registrar_account_attrs(self, args):
        _print_attributes(self.client.registrar_account_get_attrs(args.name), script=args.script)

    @cmd.register('list registrar-accounts',
                  Option('t', 'status', help='include status information'),
                  script_option)
    def list_registrar_accounts(self, args):
        headers = ['plugin', {}, 'username', {'header': 'account'}]
        if args.status:
            headers.extend(['total_actions', {'align': 'r'}])
        _print_table(headers, self.client.registrar_account_list(include_actions=args.status), script=args.script)

    @cmd.register('list registrar-account',
                  registrar_account_arg,
                  Option('t', 'status', help='include status information'),
                  Option('v', 'verbose', help='detailed status information'),
                  script_option)
    def list_registrar_accounts(self, args):
        headers = ['zone', {}]
        if args.status:
            headers.extend(['last_run', {}, 'status', {}])
            if args.verbose:
                headers.extend(['error', {}])
        _print_table(headers,
                     _convert_table_times(
                         self.client.registrar_account_list_zones(args.registrar_account,
                                                                  include_status=args.status),
                         ('last_run',)),
                     script=args.script)

    @cmd.register('delete registrar-account',
                  Argument('name', completions=complete_registrar_account))
    def delete_registrar_account(self, args):
        _print_messages(self.client.registrar_account_delete(args.name))

    @cmd.register('modify registrar-account add', zone_arg)
    def modify_registrar_account_add(self, args):
        self.client.registrar_account_add_zone(args.registrar_account, args.zonename)

    @cmd.register('modify registrar-account delete', zone_arg)
    def modify_registrar_account_delete(self, args):
        _print_messages(self.client.registrar_account_delete_zone(args.registrar_account, args.zonename))

    @cmd.register('modify registrar-account run-all',
                  help='Update the DS records at the registrar for all the zones connected to REGISTRAR_ACCOUNT')
    def modify_registrar_account_run_all(self, args):
        self.client.registrar_account_update_zones(args.registrar_account)

    @cmd.register('list zone registrar-actions')
    def list_zone_registrar_actions(self, args):
        result = self.client.zone_registrar_actions(args.zonename)
        _print_table(['action', {}, 'data', {}, 'status', {}], result, script=args.script)

    @cmd.register('modify zone run-registrar-actions',
                  Option('f', 'force', help='update registrar keys'))
    def modify_zone_run_registrar_actions(self, args):
        self.client.registrar_account_update_zone(args.zonename)

    @cmd.register('modify zone dnssec delete key',
                  Argument('label', completions=complete_zone_keys))
    def modify_zone_dnssec_delete_key(self, args):
        result = self.client.zone_delete_key(args.zonename, args.label)
        _print_messages(result)

    @cmd.register('modify zone dnssec new ksk')
    def modify_zone_dnssec_new_ksk(self, args):
        options = OptionDict()
        options.set_if(dryrun=args.dryrun)
        result = self.client.zone_create_key(args.zonename, 'ksk', **options)
        _print_messages(result)

    @cmd.register('modify zone dnssec new zsk')
    def modify_zone_dnssec_new_zsk(self, args):
        options = OptionDict()
        options.set_if(dryrun=args.dryrun)
        result = self.client.zone_create_key(args.zonename, 'zsk', **options)
        _print_messages(result)

    for rr, properties in RR_FIELDS.items():
        params = [arg.name for arg in properties['arguments']]
        create_rr_options = properties['arguments'] + [rr_view_group, rr_comment_option]
        create_profile_rr_options = create_rr_options + [
            Option(None, 'overwrite', help='overwrite records with the same name and type')]
        create_profile_rr_description = 'Creates a ' + rr.upper() + ' resource record.'
        if rr in ('a', 'aaaa', 'ptr'):
            modify_zone_create_rr_options = list(create_rr_options) + [layer3domain_group]
            overwrite_a = Option(None, 'overwrite-a', help='overwrite A records with the same name')
            overwrite_ptr = Option(None, 'overwrite-ptr', help='overwrite PTR records with the same name')
            create_rr_options += [layer3domain_group, overwrite_a, overwrite_ptr, overlap_option]
            if rr == 'ptr':
                modify_zone_create_rr_options += [overwrite_ptr, overlap_option]
            else:
                modify_zone_create_rr_options += [overwrite_a, overlap_option]
            if rr == 'ptr':
                create_rr_options += [Option(None, 'only-reverse', help="don't create the A/AAAA record")]
            else:
                create_rr_options += [Option(None, 'only-forward', help="don't create the PTR record")]
        else:
            modify_zone_create_rr_options = create_rr_options = create_profile_rr_options
        create_rr_description = properties.get('create_rr_description', create_profile_rr_description)
        delete_arguments = properties.get('delete_arguments', properties['arguments'])
        delete_rr_options = [Group(*delete_arguments, **{'nargs': '?', 'stop_at': 'view'}), rr_view_group]
        show_rr_options = [Group(*delete_arguments, **{'nargs': '?', 'stop_at': 'view'}), rr_single_view_group]
        cmd.register('modify zone create rr ' + rr,
                     description=create_rr_description,
                     *modify_zone_create_rr_options)\
                    (_make_create_rr(rr_type=rr.upper(), params=params, profile=False, zonearg='zonename', create_linked=False))
        cmd.register('create rr ' + rr,
                     description=create_rr_description,
                     *create_rr_options)\
                    (_make_create_rr(rr_type=rr.upper(), params=params, profile=False, zonearg=None))
        cmd.register('show rr ' + rr,
                     description='Shows a ' + rr.upper() + ' resource record.',
                     *show_rr_options)\
                    (_make_show_rr(rr_type=rr.upper(), params=params))
        cmd.register('modify rr ' + rr,
                     description='Modifies a ' + rr.upper() + ' resource record.',
                     *show_rr_options)\
                    (_make_modify_rr(rr_type=rr.upper(), params=params))
        if rr != 'ptr':
            cmd.register('modify zone-profile create rr ' + rr,
                         description='Adds a ' + rr.upper() + ' resource record to PROFILENAME.',
                         *create_profile_rr_options)\
                        (_make_create_rr(rr_type=rr.upper(), params=params, profile=True, zonearg='profilename'))
            cmd.register('modify zone-profile delete rr ' + rr,
                         description='Remove a ' + rr.upper() + ' resource record from PROFILENAME.',
                         *delete_rr_options)\
                        (_make_delete_rr(rr_type=rr.upper(), params=params, profile=True, zonearg='profilename'))

    delete_rr_options = [Group(Group(Argument('value', completions=complete_rr_value, stop_at='view'),
                                     Argument('values', action='append', nargs='*', stop_at='view'),
                                     nargs='?', stop_at='view'),
                               nargs='?', stop_at='view'),
                         rr_view_group]

    delete_rr_ip_options = [Group(Argument('value', completions=complete_rr_value),
                                  nargs='?', stop_at=['layer3domain', 'view']),
                            rr_view_group,
                            layer3domain_group]

    for rr, properties in RR_FIELDS.items():
        if rr in ('a', 'aaaa', 'ptr'):
            options = delete_rr_ip_options
        else:
            options = delete_rr_options

        def make_delete_rr(rr, zone_arg=None, **kwargs):
            def add_type(self, args):
                args['type'] = rr
                return _delete_rr(self, args, zone_arg, **kwargs)
            return add_type
        cmd.register('delete rr ' + rr, *options)(make_delete_rr(rr))
        cmd.register('modify zone delete rr ' + rr, *options)(make_delete_rr(rr, 'zonename', ignore_references=True))

    @cmd.register('delete rr any',
                  Group(Argument('type', completions=complete_rr_type),
                        Group(Argument('value', completions=complete_rr_value, stop_at='view'),
                              Argument('values', action='append', nargs='*', stop_at='view'),
                              nargs='?', stop_at='view'),
                        nargs='?', stop_at='view'),
                  rr_view_group)
    def delete_rr(self, args):
        return _delete_rr(self, args, None)

    @cmd.register('create rr from',
                  Argument('poolname', completions=complete_allocate_poolname),
                  zoneview_group,
                  rr_comment_option,
                  script_option,
                  help='allocate an ip from POOLNAME and create A/AAAA/PTR records')
    def create_rr_from(self, args):
        '''
        Allocate an ip from POOLNAME and create A/AAAA/PTR records.

        Instead of a pool name you can supply a vlan number (if there is only one pool
        with the specified vlan number).
        '''
        options = OptionDict()
        options.set_if(ttl=args.get('ttl', None),
                       comment=args.get('comment', None),
                       views=args.get('view', None),
                       dryrun=args.dryrun)
        poolname = args.poolname
        if poolname.isdigit() and 2 <= int(poolname) <= 4096:
            vlan = int(poolname)
            pools = self.client.ippool_list(vlan=vlan, include_subnets=False)
            if len(pools) == 0:
                raise Exception('No pools with vlan %d exist' % vlan)
            elif len(pools) > 1:
                raise Exception('Multiple pools with vlan %d exist: %s' %
                                (vlan, ' '.join(p['name'] for p in pools)))
            else:
                poolname = pools[0]['name']
        result = self.client.rr_create_from_pool(args.name, poolname, **options)
        _print_messages(result)
        self._print_get_ip_data(result['attributes'], args)

    @cmd.register('modify zone delete rr any',
                  Group(Argument('type', completions=complete_rr_type),
                        Group(Argument('value', completions=complete_rr_value, stop_at='view'),
                              Argument('values', action='append', nargs='*', stop_at='view'),
                              nargs='?', stop_at='view'),
                        nargs='?', stop_at='view'),
                  rr_view_group,
                  layer3domain_group)
    def modify_zone_delete_rr(self, args):
        return _delete_rr(self, args, 'zonename', ignore_references=True)

    @cmd.register('show rr any',
                  rr_single_view_group,
                  help='show any records named NAME')
    def show_rr_any(self, args):
        '''
        Show a resource record. If multiple records with the name NAME exist, an error is returned.
        '''
        _make_show_rr(rr_type=None, params=())(self, args)

    @cmd.register('modify rr any',
                  help='modify any records named NAME')
    def modify_rr_any(self, args):
        '''
        Modify a resource record. If multiple records with the name NAME exist, an error is returned.
        '''
        _make_modify_rr(rr_type=None, params=())(self, args)

    @cmd.register('show zone attrs',
                  script_option,
                  help='show zone attributes')
    def show_zone_attrs(self, args):
        '''
        Shows zone attributes.
        '''
        _print_attributes(self.client.zone_get_attrs(args.zonename, profile=False),
                          script=args.script)

    @cmd.register('show zone view',
                  Argument('view', completions=complete_view_from_zone),
                  script_option,
                  help='show zone view attributes')
    def show_zone_view(self, args):
        '''
        Shows zone view attributes.
        '''
        _print_attributes(self.client.zone_view_get_attrs(args.zonename, args.view),
                          script=args.script)

    @cmd.register('show zone-profile',
                  zoneprofile_arg,
                  script_option,
                  help='show zone profile attributes')
    def show_zone_profile(self, args):
        '''
        Shows zone profile attributes.
        '''
        _print_attributes(self.client.zone_get_attrs(args.profilename, profile=True),
                          script=args.script)

    def _list_zones(self, args, pattern, profile, fields):
        options = OptionDict(profile=profile, fields=fields)
        options.set_if(pattern=pattern,
                       limit=int(args.limit) + 1)
        table_info = ['name', {}]
        if fields:
            table_info += ['views', {}, 'zone_groups', {}]
        zones = self.client.zone_list(**options)
        more = False
        if len(zones) > int(args.limit):
            more = True
            zones.pop()
        _print_table(table_info,
                     zones,
                     script=args.script)
        if more:
            logger.warn("More results available")

    @cmd.register('list zones',
                  Argument('wildcard', nargs='?'),
                  script_option,
                  Option('L', 'limit',
                         help='limit the number of results (default: 10)',
                         action='store',
                         default=10))
    def list_zones(self, args):
        '''
        Displays the list of zones (matching WILDCARD).
        '''
        if args.wildcard:
            logger.info("Result for list zones %s" % args.wildcard)
        self._list_zones(args, pattern=args.wildcard, profile=False, fields=True)

    @cmd.register('list zone-profiles',
                  Argument('wildcard', nargs='?'),
                  script_option,
                  Option('L', 'limit',
                         help='limit the number of results (default: 10)',
                         default=10,
                         action='store'))
    def list_zoneprofiles(self, args):
        '''
        Displays the list of zone names (matching WILDCARD).
        '''
        if args.wildcard:
            logger.info("Result for list zone-profiles %s" % args.wildcard)
        self._list_zones(args, pattern=args.wildcard, profile=True, fields=False)

    @cmd.register('list rrs',
                  Argument('wildcard'),
                  rr_type_arg,
                  layer3domain_group,
                  script_option)
    def list_rrs(self, args):
        '''
        Displays resource records matching WILDCARD.
        '''
        options = OptionDict(pattern=args.wildcard)
        options.set_if(type=args.type,
                       layer3domain=args.get('layer3domain'))
        logger.info("Result for list rrs %s" % args.wildcard)
        rrs = self.client.rr_list(**options)
        _print_table(['record', {},
                      'zone', {},
                      'view', {},
                      'ttl', {},
                      'type', {},
                      'value', {}] + _layer3domain_column(rrs),
                     rrs,
                     script=args.script)

    @cmd.register('dump zone',
                  zone_arg,
                  Group(Token('view'), Argument('view', completions=complete_view_from_zone), nargs='?'))
    def dump_zone(self, args):
        '''
        Displays the zone records in BIND zonefile format.
        '''
        options = OptionDict()
        options.set_if(view=args.view)
        print(self.client.zone_dump(args.zonename, **options))

    @cmd.register('list zone keys')
    def list_zone_keys(self, args):
        '''
        Displays the zone DNSSEC keys.
        '''
        _print_table(['label', {},
                      'type', {},
                      'tag', {},
                      'algorithm', {},
                      'bits', {},
                      'created', {}],
                     self.client.zone_list_keys(args.zonename),
                     script=args.script)

    @cmd.register('list zone dnskeys',
                  Option('r', 'rr', help='DNS RR format'))
    def list_zone_dnskeys(self, args):
        '''
        Displays the zone DNSSEC keys.
        '''
        if args.rr:
            for key in self.client.zone_list_keys(args.zonename):
                key['zone'] = args.zonename
                print('%(zone)s.\tIN\tDNSKEY %(flags)s 3 %(algorithm)s %(pubkey)s' % key)
        else:
            _print_table(['tag', {},
                          'flags', {},
                          'algorithm', {},
                          'pubkey', {}],
                         self.client.zone_list_keys(args.zonename),
                         script=args.script)

    @cmd.register('list zone delegationsigners')
    @cmd.register('list zone ds')
    def list_zone_ds(self, args):
        '''
        Displays the zone DS keys.
        '''
        _print_table(['tag', {},
                      'algorithm', {},
                      'digest_type', {},
                      'digest', {}],
                     self.client.zone_list_delegation_signers(args.zonename),
                     script=args.script)

    @cmd.register('list zone records',
                  rr_type_arg,
                  layer3domain_group)
    def list_zone(self, args):
        '''
        Displays the zone records.
        '''
        options = OptionDict(zone=args.zonename)
        options.set_if(view=args.view,
                       type=args.type,
                       layer3domain=args.get('layer3domain'))
        rrs = self.client.rr_list(**options)
        _print_table(['record', {'align': 'r' if is_reverse_zone(args.zonename) else 'l'},
                      'zone', {},
                      'ttl', {},
                      'type', {},
                      'value', {}] + _layer3domain_column(rrs),
                     rrs,
                     script=args.script)

    @cmd.register('list zone-profile',
                  zoneprofile_arg,
                  script_option)
    def list_zoneprofile(self, args):
        '''
        Displays the zone profile records.
        '''
        options = OptionDict(profile=True)
        _print_table(['record', {},
                      'ttl', {},
                      'type', {},
                      'value', {}],
                     self.client.rr_list(zone=args.profilename, **options),
                     script=args.script)

    @cmd.register('list zone zone-groups')
    def list_zone_zone_groups(self, args):
        '''
        Displays the zone groups that contain views from this zone.
        '''
        options = OptionDict()
        options.set_if(view=args.view)
        _print_table(['zone_group', {'header': 'zone-group'},
                      'view', {}],
                     sorted(self.client.zone_list_zone_groups(args.zonename, **options),
                            key=itemgetter('zone_group')),
                     script=args.script)

    @cmd.register('list zone views')
    def list_zone_views(self, args):
        '''
        Displays the zone views.
        '''
        _print_table(['name', {}],
                     self.client.zone_list_views(args.zonename),
                     script=args.script)

    @cmd.register('list zone rights')
    def list_zone_rights(self, args):
        '''
        Displays the zone rights.
        '''
        options = OptionDict()
        options.set_if(view=args.view)
        _print_table(['action', {},
                      'object', {},
                      'group', {}],
                     self.client.zone_get_access(args.zonename, **options),
                     script=args.script)

    @cmd.register('import zone',
                  zone_arg,
                  Group(Token('view'), Argument('view'), nargs='?'))
    def import_zone(self, args):
        '''
        Imports BIND zonefile data from stdin.
        '''
        content = sys.stdin.read()
        zoneimport.import_zone(self.client, content, zone_name=args.zonename, view=args.view)

    @cmd.register('import rev-zone')
    def import_revzone(self, args):
        '''
        Imports BIND reverse zonefile data from stdin.
        '''
        content = sys.stdin.read()
        zoneimport.import_zone(self.client, content, zone_name=None, revzone=True)

    @cmd.register('create zone-group',
                  zone_group_arg,
                  Group(Token('comment'), Argument('comment'), nargs='?'))
    def create_zone_group(self, args):
        '''
        Creates zone-group named GROUP.
        '''
        options = OptionDict()
        options.set_if(comment=args.comment)
        self.client.zone_group_create(args.zonegroup, **options)

    @cmd.register('modify zone-group add zone',
                  zone_arg,
                  zone_single_view_group)
    def modify_zone_group_add_zone(self, args):
        '''
        Adds to zone-group GROUP either:
        - ZONE's only view
        - VIEW of ZONE
        '''
        options = OptionDict()
        options.set_if(view=args.view)
        self.client.zone_group_add_zone(args.zonegroup, args.zonename, **options)

    @cmd.register('show zone-group',
                  zone_group_arg,
                  script_option,
                  help='show ZONE-GROUP')
    def show_zone_group(self, args):
        _print_attributes(self.client.zone_group_get_attrs(args.zonegroup), script=args.script)

    @cmd.register('modify zone-group set comment',
                  Argument('comment'),
                  help="set GROUP's comment")
    def modify_zone_group_set_comment(self, args):
        self.client.zone_group_set_comment(args.zonegroup, args.comment)

    @cmd.register('modify zone-group remove',
                  Token('zone'),
                  zone_arg,
                  help="Remove ZONE from GROUP")
    def modify_zone_group_remove_zone(self, args):
        self.client.zone_group_remove_zone(args.zonegroup, args.zonename)

    @cmd.register('list zone-group views',
                  help='list zone views of GROUP')
    def list_zone_group(self, args):
        views = [{'zone': v['zone'],
                  'view': v['view']}
                 for v in self.client.zone_group_get_views(args.zonegroup)]
        _print_table(['zone', {},
                      'view', {}],
                     sorted(views, key=itemgetter('zone')),
                     script=args.script)

    @cmd.register('list zone-group outputs',
                  help='list zone-group outputs')
    def list_zone_group_outputs(self, args):
        _print_table(['name', {},
                      'plugin', {},
                      'comment', {}],
                     self.client.zone_group_list_outputs(args.zonegroup),
                     script=args.script)

    @cmd.register('delete zone-group',
                  zone_group_arg)
    def delete_zone_group(self, args):
        '''
        Deletes zone-group named GROUP.
        '''
        self.client.zone_group_delete(args.zonegroup)

    @cmd.register('rename zone-group',
                  Argument('oldname'),
                  Token('to'),
                  Argument('newname'))
    def rename_zone_group(self, args):
        '''
        Renames a zone-group.
        '''
        self.client.zone_group_rename(args.oldname, args.newname)

    @cmd.register('list zone-groups',
                  script_option,
                  help='list zone-groups')
    def list_zone_groups(self, args):
        _print_table(['name', {},
                      'comment', {}],
                     sorted(self.client.zone_group_list(), key=itemgetter('name')),
                     script=args.script)

    @cmd.register('list outputs',
                  Option('t', 'status', help='include status information'),
                  script_option,
                  help='list outputs')
    def list_outputs(self, args):
        headers = ['name', {},
                   'plugin', {}]
        if args.status:
            headers.extend(['pending_records', {'align': 'r'},
                            'last_run', {},
                            'status', {}])
        _print_table(headers,
                     _convert_table_times(self.client.output_list(include_status=args.status),
                                          ('last_run', )),
                     script=args.script)

    def register_create_output(type, cmdline_options):
        def create_output(self, args):
            options = OptionDict()
            options.set_if(comment=args.comment)
            options.set_if(db_uri=args.db_uri)
            self.client.output_create(args.name, type, **options)
        create_output.__doc__ = 'Create a %s output' % type
        cmd.register('create output ' + type, *cmdline_options)(create_output)

    register_create_output('bind', [Group(Token('db-uri'), Argument('db_uri'), nargs='?'),
                                    Group(Token('comment'), Argument('comment'), nargs='?')])
    register_create_output('pdns-db', [Group(Token('db-uri'), Argument('db_uri')),
                                       Group(Token('comment'), Argument('comment'), nargs='?')])

    @cmd.register('modify output set',
                  Token('comment'),
                  Argument('comment'))
    def modify_output_set_comment(self, args):
        '''
        Set the comment for OUTPUT.
        '''
        self.client.output_set_comment(args.output, args.comment)

    @cmd.register('modify output set',
                  Argument('attr'),
                  Argument('value'))
    def modify_output_set_attr(self, args):
        '''
        Set the attribute ATTR to VALUE for OUTPUT.
        '''
        attrs = {}
        attrs[args.attr] = args.value
        self.client.output_set_attrs(args.output, attrs)

    @cmd.register('modify output add',
                  Token('zone-group'),
                  zone_group_arg)
    def modify_output_add(self, args):
        '''
        Add ZONE-GROUP to OUTPUT.
        '''
        self.client.output_add_group(args.output, args.zonegroup)

    @cmd.register('modify output remove',
                  Token('zone-group'),
                  zone_group_arg)
    def modify_output_remove(self, args):
        '''
        Remove ZONE-GROUP from OUTPUT.
        '''
        self.client.output_remove_group(args.output, args.zonegroup)

    @cmd.register('show output',
                  output_arg,
                  script_option,
                  help='show OUTPUT')
    def show_output(self, args):
        _print_attributes(self.client.output_get_attrs(args.output), script=args.script)

    @cmd.register('list output',
                  output_arg,
                  script_option,
                  help='list zone-groups of OUTPUT')
    def list_output(self, args):
        _print_table(['zone_group', {'header': 'zone-group'},
                      'comment', {}],
                     sorted(self.client.output_get_groups(args.output), key=itemgetter('zone_group')),
                     script=args.script)

    @cmd.register('rename output',
                  Argument('oldname'),
                  Token('to'),
                  Argument('newname'))
    def rename_output(self, args):
        '''
        Renames an output.
        '''
        self.client.output_rename(args.oldname, args.newname)

    @cmd.register('delete output',
                  output_arg)
    def delete_output(self, args):
        '''
        Deletes OUTPUT.
        '''
        self.client.output_delete(args.output)


def register_history(htype, cmd_args, arg_meta, f, fargs):
    def _get_history(self, args):
        func = getattr(self.client, f)
        fargs_l = fargs(args)
        options = OptionDict(limit=int(args.limit),
                             begin=_local2utc(args.get('begin')),
                             end=_local2utc(args.get('end')))
        columns = ['timestamp', {},
                   'user', {},
                   'tool', {},
                   'originating_ip', {},
                   'objclass', {},
                   'name', {},
                   'action', {}]
        _print_table(columns,
                     _convert_table_times(func(*fargs_l, **options), ('timestamp', )),
                     script=args.script)
    cmd.register('history ' + htype, *cmd_args, **dict(description='Displays %s history' % arg_meta))(_get_history)


register_history('any', arg_meta='', cmd_args=(),
                 f='history', fargs=lambda args: [None])
register_history('user', arg_meta='USER', cmd_args=(Argument('user'), ),
                 f='history', fargs=lambda args: [args.user])
register_history('zones', arg_meta='zones', cmd_args=(),
                 f='history_zones', fargs=lambda args: [False])
register_history('zone-profiles', arg_meta='zone-profiles', cmd_args=(),
                 f='history_zones', fargs=lambda args: [True])
register_history('zone any', arg_meta='ZONE', cmd_args=(),
                 f='history_zone', fargs=lambda args: [args.zonename, False])
register_history('zone views', arg_meta='ZONE\'s views', cmd_args=(),
                 f='history_zone_views', fargs=lambda args: [args.zonename])
register_history('zone view', arg_meta='ZONE VIEW', cmd_args=(Argument('view', action='store', completions=complete_view_from_zone), ),
                 f='history_zone_view', fargs=lambda args: [args.zonename, args.view])
register_history('zone-profile', arg_meta='ZONEPROFILE', cmd_args=(zoneprofile_arg, ),
                 f='history_zone', fargs=lambda args: [args.profilename, True])
register_history('rr', arg_meta='resource records named NAME', cmd_args=(Argument('name'), ),
                 f='history_rr', fargs=lambda args: [args.name])
register_history('rrs', arg_meta='resource records', cmd_args=(),
                 f='history_rr', fargs=lambda args: [None])
register_history('zone-group', arg_meta='ZONEGROUP', cmd_args=(zone_group_arg, ),
                 f='history_zone_group', fargs=lambda args: [args.zonegroup])
register_history('zone-groups', arg_meta='zone-groups', cmd_args=(),
                 f='history_zone_group', fargs=lambda args: [None])
register_history('output', arg_meta='OUTPUT', cmd_args=(output_arg, ),
                 f='history_output', fargs=lambda args: [args.output])
register_history('outputs', arg_meta='outputs', cmd_args=(),
                 f='history_output', fargs=lambda args: [None])
register_history('user-group', arg_meta='USERGROUP', cmd_args=(group_arg, ),
                 f='history_group', fargs=lambda args: [args.group])
register_history('user-groups', arg_meta='groups', cmd_args=(),
                 f='history_group', fargs=lambda args: [None])
register_history('pool', arg_meta='POOL', cmd_args=(Argument('poolname', completions=complete_allocate_poolname), ),
                 f='history_ippool', fargs=lambda args: [args.poolname])
register_history('ipblock', arg_meta='IPBLOCK', cmd_args=(Argument('ipblock'), ),
                 f='history_ipblock', fargs=lambda args: [args.ipblock])
register_history('registrar-account', arg_meta='REGISTRAR_ACCOUNT', cmd_args=(registrar_account_arg, ),
                 f='history_registrar_account', fargs=lambda args: [args.registrar_account])
register_history('layer3domain', arg_meta='LAYER3DOMAIN', cmd_args=(layer3domain_arg, ),
                 f='history_layer3domain', fargs=lambda args: [get_layer3domain(args.layer3domain)])


def main():
    sys.exit(CLI().run(sys.argv))<|MERGE_RESOLUTION|>--- conflicted
+++ resolved
@@ -1568,14 +1568,7 @@
                 print('  ' * level + '%s %s' % (node['ip'], ' '.join(attributes)))
                 if 'children' in node:
                     print_tree(node['children'], level + 1)
-<<<<<<< HEAD
-        options = OptionDict(include_messages=True)
-        options.set_if(container=args.container)
-        options.set_if(layer3domain=get_layer3domain(args.layer3domain))
-        result = self.client.container_list(**options)
-        _print_messages(result)
-        print_tree(result['containers'], 0)
-=======
+                    
         layer3domains = [args.layer3domain]
         if args.layer3domain == "all":
             layer3domains = [l['name'] for l in self.client.layer3domain_list()]
@@ -1591,7 +1584,6 @@
             result = self.client.container_list(**options)
             _print_messages(result)
             print_tree(result['containers'], 0)
->>>>>>> 49bd9aeb
 
     @cmd.register('list ips',
                   Argument('query', metavar='VLANID|CIDR|POOL'),
